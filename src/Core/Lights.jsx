import React, {useEffect, useRef, useState} from 'react';
import {useThree} from '@react-three/fiber';
import useStore from '../Store/useStore';
import guiConfig from '../Config/guiConfig';
import {DirectionalLight, DirectionalLightHelper, CameraHelper} from "three";
import * as THREE from 'three';
import {EventBus} from "../Utils/EventEmitter.jsx";

// Configuration centralisée des lumières
export const LightConfig = {
    modes: {
        day: {
            ambientIntensity: 1.0,
            ambientColor: "#FFFFFF",
            mainLight: {
                position: [53.764, 31.716, -56.134],
                intensity: 9000,
                color: "#d6c0b3",
                shadowMapSize: 2048,
                shadowBias: -0.0005
            }
        },
        night: {
            ambientIntensity: 0.1,
            ambientColor: "#333366",
            mainLight: {
                position: [53.764, 31.716, -56.134],
                intensity: 13100,
                color: "#6a74fb",
                shadowMapSize: 2048,
                shadowBias: -0.0005
            }
        },
        // Ajout de nouveaux états intermédiaires pour une transition plus fluide
        transition1: { // 25% du parcours
            ambientIntensity: 0.7,
            ambientColor: "#FFF0D6",
            mainLight: {
                position: [53.764, 31.716, -56.134],
                intensity: 10000,
                color: "#e5b28e",
                shadowMapSize: 2048,
                shadowBias: -0.0005
            }
        },
        transition2: { // 50% du parcours
            ambientIntensity: 0.4,
            ambientColor: "#B0C0E6",
            mainLight: {
                position: [53.764, 31.716, -56.134],
                intensity: 11500,
                color: "#a18ecd",
                shadowMapSize: 2048,
                shadowBias: -0.0005
            }
        }
    },
    // Paramètres de transition
    transitionThresholds: {
        startDayToTransition1: 0.15, // 15% du parcours
        startTransition1ToTransition2: 0.35, // 35% du parcours
        startTransition2ToNight: 0.60, // 60% du parcours
        completeNight: 0.80 // 80% du parcours
    }
};

export default function Lights() {
    const {scene, gl, camera} = useThree();
    const {debug, gui, updateDebugConfig, getDebugConfigValue} = useStore();
    const folderRef = useRef(null);
    const debugLightValuesRef = useRef(null);
    const directionalLightRef = useRef();
    const ambientLightRef = useRef();
    const lightHelperRef = useRef();
    const shadowCameraHelperRef = useRef();
    const guiInitializedRef = useRef(false);

    // États pour la synchronisation
    const [cameraReady, setCameraReady] = useState(false);
    const [lightsInitialized, setLightsInitialized] = useState(false);

    // État pour le mode nuit forcé (override)
    const [forcedNightMode, setForcedNightMode] = useState(false);

    // État pour la position normalisée de la timeline
    const [normalizedPosition, setNormalizedPosition] = useState(0);

    // Facteur de transition (0 = jour, 1 = nuit)
    const [transitionFactor, setTransitionFactor] = useState(0);

    // Définir les valeurs actives
    const [activeMode, setActiveMode] = useState('Day');
    const [activeValues, setActiveValues] = useState({
        positionX: 53.764,
        positionY: 31.716,
        positionZ: -56.134,
        intensity: 9000,
        color: "#d6c0b3"
    });

    // Référence aux paramètres d'éclairage actuels
    const lightSettingsRef = useRef({
        day: LightConfig.modes.day,
        transition1: LightConfig.modes.transition1,
        transition2: LightConfig.modes.transition2,
        night: LightConfig.modes.night,
        current: {
            position: LightConfig.modes.day.mainLight.position,
            intensity: LightConfig.modes.day.mainLight.intensity,
            color: LightConfig.modes.day.mainLight.color,
            ambientIntensity: LightConfig.modes.day.ambientIntensity,
            ambientColor: LightConfig.modes.day.ambientColor
        },
        needsUpdate: true,
        shadowMapSize: Number(guiConfig.renderer.shadowMap.mapSize.default),
        shadowBias: Number(guiConfig.renderer.shadowMap.bias.default),
        shadowNormalBias: Number(guiConfig.renderer.shadowMap.normalBias.default)
    });

    // Référence pour les updates debounced
    const updateTimeoutRef = useRef(null);

    // Écouter l'initialisation de la caméra
    useEffect(() => {
        console.log('💡 Lights: Setting up camera initialization listener');

        const handleCameraInitialized = (data) => {
            console.log('💡 Lights: Camera initialized, starting lights system');
            setCameraReady(true);
        };

        // S'abonner à l'événement d'initialisation de la caméra
        const cameraInitSubscription = EventBus.on('camera-initialized', handleCameraInitialized);

        // Vérifier immédiatement si la caméra est déjà prête
        const immediateCheck = setTimeout(() => {
            if (!cameraReady) {
                console.log('💡 Lights: Checking if camera is already ready...');
                // Vérifier si l'état de la caméra dans le store indique qu'elle est prête
                const store = useStore.getState();
                if (store.cameraModel || camera) {
                    console.log('💡 Lights: Camera seems ready from store, proceeding');
                    setCameraReady(true);
                }
            }
        }, 2000);

        // Timeout de sécurité au cas où l'événement ne serait jamais déclenché
        const safetyTimeout = setTimeout(() => {
            if (!cameraReady) {
                console.warn('💡 Lights: Camera initialization timeout, starting lights anyway');
                setCameraReady(true);
            }
        }, 8000); // 8 secondes maximum

        return () => {
            if (typeof cameraInitSubscription === 'function') {
                cameraInitSubscription();
            }
            clearTimeout(safetyTimeout);
            clearTimeout(immediateCheck);
        };
    }, [cameraReady, camera]);

    // Initialiser le système d'éclairage une fois que la caméra est prête
    useEffect(() => {
        if (!cameraReady || lightsInitialized) return;

        console.log('💡 Initializing lights system...');

        // Marquer comme initialisé
        setLightsInitialized(true);

        // Notifier que le système d'éclairage est prêt
        EventBus.trigger('lights-initialized', {
            ready: true,
            currentMode: activeMode
        });

        console.log('💡 Lights system initialized and ready');
    }, [cameraReady, lightsInitialized, activeMode]);

    // ✅ CORRECTION: Écouter l'événement de position normalisée de la timeline avec priorité
    useEffect(() => {
        if (!lightsInitialized) return;

        const handleTimelinePositionUpdate = (data) => {
            if (!data || typeof data.position !== 'number') {
                console.warn('💡 Lights: Données de position invalides:', data);
                return;
            }

            // Debounce pour éviter les updates trop fréquents
            if (updateTimeoutRef.current) {
                clearTimeout(updateTimeoutRef.current);
            }

            updateTimeoutRef.current = setTimeout(() => {
                setNormalizedPosition(data.position);
            }, 5); // Délai de 5ms pour priorité 1 (après SkySphere)
        };

        console.log('💡 Lights: Setting up priority timeline position listener');
        const subscription = EventBus.on('timeline-position-normalized', handleTimelinePositionUpdate);

        // Debug check en développement
        if (process.env.NODE_ENV === 'development') {
            setTimeout(() => {
                const activeListeners = EventBus.getActiveListeners();
                const timelineListeners = activeListeners.filter(([id]) =>
                    id.includes('timeline-position-normalized')
                );
                if (timelineListeners.length > 2) {
                    console.warn('⚠️ Lights: Trop de listeners timeline détectés!', timelineListeners.length);
                }
            }, 100);
        }

        return () => {
            console.log('💡 Lights: Cleaning up timeline position listener');
            if (updateTimeoutRef.current) {
                clearTimeout(updateTimeoutRef.current);
            }
            if (typeof subscription === 'function') {
                subscription();
            }
        };
    }, [lightsInitialized]); // ✅ Seule dépendance nécessaire

    // Gérer le changement de mode nuit forcé
    useEffect(() => {
        if (!lightsInitialized) return;

        if (forcedNightMode) {
            // Appliquer directement les valeurs du mode nuit
            const nightConfig = LightConfig.modes.night;
            lightSettingsRef.current.current = {
                position: nightConfig.mainLight.position,
                intensity: nightConfig.mainLight.intensity,
                color: nightConfig.mainLight.color,
                ambientIntensity: nightConfig.ambientIntensity,
                ambientColor: nightConfig.ambientColor
            };

            // Mettre à jour l'état d'affichage actif
            setActiveMode('Night (Forced)');
            setActiveValues({
                positionX: nightConfig.mainLight.position[0],
                positionY: nightConfig.mainLight.position[1],
                positionZ: nightConfig.mainLight.position[2],
                intensity: nightConfig.mainLight.intensity,
                color: nightConfig.mainLight.color
            });
        } else {
            // Forcer une mise à jour basée sur la position actuelle
            updateLightingBasedOnPosition(normalizedPosition);
        }

        // Forcer une mise à jour des lumières
        lightSettingsRef.current.needsUpdate = true;
    }, [forcedNightMode, lightsInitialized]);

    // Fonction pour calculer le facteur de transition en fonction de la position normalisée
    const calculateTransitionFactor = (position) => {
        const {
            startDayToTransition1,
            startTransition1ToTransition2,
            startTransition2ToNight,
            completeNight
        } = LightConfig.transitionThresholds;

        if (position < startDayToTransition1) {
            return 0;
        } else if (position >= completeNight) {
            return 1;
        } else if (position >= startTransition2ToNight) {
            return 0.66 + 0.34 * (position - startTransition2ToNight) / (completeNight - startTransition2ToNight);
        } else if (position >= startTransition1ToTransition2) {
            return 0.33 + 0.33 * (position - startTransition1ToTransition2) / (startTransition2ToNight - startTransition1ToTransition2);
        } else {
            return 0.33 * (position - startDayToTransition1) / (startTransition1ToTransition2 - startDayToTransition1);
        }
    };

    // Fonction pour interpoler linéairement entre deux valeurs
    const lerp = (start, end, factor) => start + (end - start) * factor;

    // Fonction pour interpoler entre deux couleurs
    const lerpColor = (startColor, endColor, factor) => {
        const startColor3 = new THREE.Color(startColor);
        const endColor3 = new THREE.Color(endColor);
        const resultColor = new THREE.Color();

        resultColor.r = lerp(startColor3.r, endColor3.r, factor);
        resultColor.g = lerp(startColor3.g, endColor3.g, factor);
        resultColor.b = lerp(startColor3.b, endColor3.b, factor);

        return '#' + resultColor.getHexString();
    };

    // Fonction pour interpoler entre deux positions
    const lerpPosition = (startPos, endPos, factor) => {
        return [
            lerp(startPos[0], endPos[0], factor),
            lerp(startPos[1], endPos[1], factor),
            lerp(startPos[2], endPos[2], factor)
        ];
    };

    // Fonction pour mettre à jour les paramètres d'éclairage en fonction du facteur de transition
    const updateLightingBasedOnPosition = (position) => {
        // Si le mode nuit est forcé, ne rien faire
        if (forcedNightMode) return;

        // Calculer le facteur de transition (0-1)
        const factor = calculateTransitionFactor(position);
        setTransitionFactor(factor);

        // Déterminer les modes à interpoler et le facteur local
        let startMode, endMode, localFactor;

        if (factor <= 0) {
            // Jour complet
            startMode = LightConfig.modes.day;
            endMode = LightConfig.modes.day;
            localFactor = 0;
            setActiveMode('Day');
        } else if (factor < 0.33) {
            // Jour -> Transition1
            startMode = LightConfig.modes.day;
            endMode = LightConfig.modes.transition1;
            localFactor = factor / 0.33;
            setActiveMode('Day → Sunset');
        } else if (factor < 0.66) {
            // Transition1 -> Transition2
            startMode = LightConfig.modes.transition1;
            endMode = LightConfig.modes.transition2;
            localFactor = (factor - 0.33) / 0.33;
            setActiveMode('Sunset → Dusk');
        } else if (factor < 1) {
            // Transition2 -> Nuit
            startMode = LightConfig.modes.transition2;
            endMode = LightConfig.modes.night;
            localFactor = (factor - 0.66) / 0.34;
            setActiveMode('Dusk → Night');
        } else {
            // Nuit complète
            startMode = LightConfig.modes.night;
            endMode = LightConfig.modes.night;
            localFactor = 1;
            setActiveMode('Night');
        }

        // Interpoler les valeurs
        lightSettingsRef.current.current = {
            position: lerpPosition(
                startMode.mainLight.position,
                endMode.mainLight.position,
                localFactor
            ),
            intensity: lerp(
                startMode.mainLight.intensity,
                endMode.mainLight.intensity,
                localFactor
            ),
            color: lerpColor(
                startMode.mainLight.color,
                endMode.mainLight.color,
                localFactor
            ),
            ambientIntensity: lerp(
                startMode.ambientIntensity,
                endMode.ambientIntensity,
                localFactor
            ),
            ambientColor: lerpColor(
                startMode.ambientColor,
                endMode.ambientColor,
                localFactor
            )
        };

        // Mettre à jour l'affichage des valeurs actives
        setActiveValues({
            positionX: lightSettingsRef.current.current.position[0],
            positionY: lightSettingsRef.current.current.position[1],
            positionZ: lightSettingsRef.current.current.position[2],
            intensity: lightSettingsRef.current.current.intensity,
            color: lightSettingsRef.current.current.color
        });

        // Marquer que les lumières doivent être mises à jour
        lightSettingsRef.current.needsUpdate = true;
    };

    // ✅ CORRECTION: Mettre à jour l'éclairage lorsque la position normalisée change (avec debounce)
    useEffect(() => {
        if (!lightsInitialized) return;

        // Debounce pour éviter les updates trop fréquents
        if (updateTimeoutRef.current) {
            clearTimeout(updateTimeoutRef.current);
        }

        updateTimeoutRef.current = setTimeout(() => {
            updateLightingBasedOnPosition(normalizedPosition);
        }, 16); // ~60fps

        return () => {
            if (updateTimeoutRef.current) {
                clearTimeout(updateTimeoutRef.current);
            }
        };
    }, [normalizedPosition, lightsInitialized]); // ✅ Dependencies claires

    // Lissage supplémentaire pour éviter les changements brusques
    const smoothedLightRef = useRef({
        position: lightSettingsRef.current.current.position,
        intensity: lightSettingsRef.current.current.intensity,
        color: lightSettingsRef.current.current.color,
        ambientIntensity: lightSettingsRef.current.current.ambientIntensity,
        ambientColor: lightSettingsRef.current.current.ambientColor
    });

    // Effet pour la mise à jour fluide des lumières avec animation
    useEffect(() => {
        if (!lightsInitialized) return;

        let frameId;
        const smoothingFactor = 0.3; // Plus petit = transition plus lente

        const updateFrame = () => {
            // Récupérer les valeurs cibles actuelles
            const target = lightSettingsRef.current.current;
            const current = smoothedLightRef.current;

            // Interpoler vers les valeurs cibles
            current.intensity = lerp(current.intensity, target.intensity, smoothingFactor);
            current.ambientIntensity = lerp(current.ambientIntensity, target.ambientIntensity, smoothingFactor);

            // Interpoler les couleurs
            const targetColor = new THREE.Color(target.color);
            const currentColor = new THREE.Color(current.color);
            currentColor.r = lerp(currentColor.r, targetColor.r, smoothingFactor);
            currentColor.g = lerp(currentColor.g, targetColor.g, smoothingFactor);
            currentColor.b = lerp(currentColor.b, targetColor.b, smoothingFactor);
            current.color = '#' + currentColor.getHexString();

            const targetAmbientColor = new THREE.Color(target.ambientColor);
            const currentAmbientColor = new THREE.Color(current.ambientColor);
            currentAmbientColor.r = lerp(currentAmbientColor.r, targetAmbientColor.r, smoothingFactor);
            currentAmbientColor.g = lerp(currentAmbientColor.g, targetAmbientColor.g, smoothingFactor);
            currentAmbientColor.b = lerp(currentAmbientColor.b, targetAmbientColor.b, smoothingFactor);
            current.ambientColor = '#' + currentAmbientColor.getHexString();

            // Interpoler la position
            current.position = current.position.map((val, idx) =>
                lerp(val, target.position[idx], smoothingFactor)
            );

            // Mettre à jour les lumières
            if (directionalLightRef.current) {
                directionalLightRef.current.intensity = current.intensity;
                directionalLightRef.current.color.set(current.color);
                directionalLightRef.current.position.set(...current.position);
            }

            if (ambientLightRef.current) {
                ambientLightRef.current.intensity = current.ambientIntensity;
                ambientLightRef.current.color.set(current.ambientColor);
            }

            // Continuer la boucle d'animation
            frameId = requestAnimationFrame(updateFrame);
        };

        // Démarrer la boucle d'animation
        frameId = requestAnimationFrame(updateFrame);

        // Nettoyage
        return () => {
            cancelAnimationFrame(frameId);
        };
    }, [lightsInitialized]);

    // Ajouter cet useEffect dans Lights.jsx pour écouter les événements GUI
    useEffect(() => {
        if (!debug?.active || !lightsInitialized) return;

<<<<<<< HEAD
        // console.log('Lights listening for GUI events');
=======
        console.log('💡 Lights: Setting up GUI event listeners');
>>>>>>> 5f2f0408

        const subscriptions = [
            // Mode d'éclairage
            EventBus.on('lights-mode-changed', (data) => {
                console.log('💡 Lights mode changed:', data.mode);
                if (data.mode === 'auto') {
                    setForcedNightMode(false);
                    // Reprendre le mode automatique basé sur la position
                    updateLightingBasedOnPosition(normalizedPosition);
                } else if (data.mode === 'night') {
                    setForcedNightMode(true);
                } else if (data.mode === 'day') {
                    setForcedNightMode(false);
                    // Forcer le mode jour
                    const dayConfig = LightConfig.modes.day;
                    lightSettingsRef.current.current = {
                        position: dayConfig.mainLight.position,
                        intensity: dayConfig.mainLight.intensity,
                        color: dayConfig.mainLight.color,
                        ambientIntensity: dayConfig.ambientIntensity,
                        ambientColor: dayConfig.ambientColor
                    };
                    setActiveMode('Day (Forced)');
                    lightSettingsRef.current.needsUpdate = true;
                }
            }),

            EventBus.on('lights-night-mode-forced', (data) => {
                console.log('💡 Night mode forced:', data.forced);
                setForcedNightMode(data.forced);
            }),

            // Lumière principale - visibilité
            EventBus.on('lights-main-visibility-changed', (data) => {
                if (directionalLightRef.current) {
                    directionalLightRef.current.visible = data.visible;
                }
            }),

            // Lumière principale - position
            EventBus.on('lights-main-position-changed', (data) => {
                if (directionalLightRef.current) {
                    directionalLightRef.current.position.set(...data.position);
                    // Mettre à jour les paramètres de référence
                    lightSettingsRef.current.current.position = data.position;
                }
            }),

            // Lumière principale - intensité
            EventBus.on('lights-main-intensity-changed', (data) => {
                if (directionalLightRef.current) {
                    directionalLightRef.current.intensity = data.intensity;
                    lightSettingsRef.current.current.intensity = data.intensity;
                    // Mettre à jour l'affichage
                    setActiveValues(prev => ({ ...prev, intensity: data.intensity }));
                }
            }),

            // Lumière principale - couleur
            EventBus.on('lights-main-color-changed', (data) => {
                if (directionalLightRef.current) {
                    directionalLightRef.current.color.set(data.color);
                    lightSettingsRef.current.current.color = data.color;
                    // Mettre à jour l'affichage
                    setActiveValues(prev => ({ ...prev, color: data.color }));
                }
            }),

            // Lumière principale - ombres
            EventBus.on('lights-main-shadow-changed', (data) => {
                if (directionalLightRef.current) {
                    directionalLightRef.current.castShadow = data.castShadow;
                }
            }),

            // Lumière ambiante - visibilité
            EventBus.on('lights-ambient-visibility-changed', (data) => {
                if (ambientLightRef.current) {
                    ambientLightRef.current.visible = data.visible;
                }
            }),

            // Lumière ambiante - intensité
            EventBus.on('lights-ambient-intensity-changed', (data) => {
                if (ambientLightRef.current) {
                    ambientLightRef.current.intensity = data.intensity;
                    lightSettingsRef.current.current.ambientIntensity = data.intensity;
                }
            }),

            // Lumière ambiante - couleur
            EventBus.on('lights-ambient-color-changed', (data) => {
                if (ambientLightRef.current) {
                    ambientLightRef.current.color.set(data.color);
                    lightSettingsRef.current.current.ambientColor = data.color;
                }
            }),

            // Seuils de transition
            EventBus.on('lights-threshold-changed', (data) => {
                console.log('💡 Threshold changed:', data.threshold, data.value);
                LightConfig.transitionThresholds[data.threshold] = data.value;
                // Recalculer l'éclairage avec les nouveaux seuils
                updateLightingBasedOnPosition(normalizedPosition);
            }),

            // Paramètres d'ombre
            EventBus.on('lights-shadow-mapsize-changed', (data) => {
                if (directionalLightRef.current && directionalLightRef.current.shadow) {
                    directionalLightRef.current.shadow.mapSize.width = data.mapSize;
                    directionalLightRef.current.shadow.mapSize.height = data.mapSize;
                    directionalLightRef.current.shadow.needsUpdate = true;
                }
                lightSettingsRef.current.shadowMapSize = data.mapSize;
            }),

            EventBus.on('lights-shadow-bias-changed', (data) => {
                if (directionalLightRef.current && directionalLightRef.current.shadow) {
                    directionalLightRef.current.shadow.bias = data.bias;
                    directionalLightRef.current.shadow.needsUpdate = true;
                }
                lightSettingsRef.current.shadowBias = data.bias;
            }),

            EventBus.on('lights-shadow-normal-bias-changed', (data) => {
                if (directionalLightRef.current && directionalLightRef.current.shadow) {
                    directionalLightRef.current.shadow.normalBias = data.normalBias;
                    directionalLightRef.current.shadow.needsUpdate = true;
                }
                lightSettingsRef.current.shadowNormalBias = data.normalBias;
            }),

            EventBus.on('lights-shadow-radius-changed', (data) => {
                if (directionalLightRef.current && directionalLightRef.current.shadow) {
                    directionalLightRef.current.shadow.radius = data.radius;
                    directionalLightRef.current.shadow.needsUpdate = true;
                }
            }),

            // Presets
            EventBus.on('lights-preset-applied', (data) => {
                console.log('💡 Applying preset:', data.preset);

                if (data.preset === 'day') {
                    const dayConfig = LightConfig.modes.day;
                    lightSettingsRef.current.current = {
                        position: dayConfig.mainLight.position,
                        intensity: dayConfig.mainLight.intensity,
                        color: dayConfig.mainLight.color,
                        ambientIntensity: dayConfig.ambientIntensity,
                        ambientColor: dayConfig.ambientColor
                    };
                    setActiveMode('Day (Preset)');
                    setForcedNightMode(false);
                } else if (data.preset === 'night') {
                    const nightConfig = LightConfig.modes.night;
                    lightSettingsRef.current.current = {
                        position: nightConfig.mainLight.position,
                        intensity: nightConfig.mainLight.intensity,
                        color: nightConfig.mainLight.color,
                        ambientIntensity: nightConfig.ambientIntensity,
                        ambientColor: nightConfig.ambientColor
                    };
                    setActiveMode('Night (Preset)');
                    setForcedNightMode(true);
                }

                lightSettingsRef.current.needsUpdate = true;
            })
        ];

        return () => {
            console.log('💡 Lights: Cleaning up GUI event listeners');
            subscriptions.forEach(unsub => {
                if (typeof unsub === 'function') {
                    unsub();
                }
            });
        };
    }, [debug, normalizedPosition, lightsInitialized]);

    // Ajouter aussi cet useEffect pour envoyer les valeurs actuelles au GUI
    useEffect(() => {
        if (!debug?.active || !lightsInitialized) return;

        // Envoyer les valeurs actuelles au GUI toutes les 100ms
        const interval = setInterval(() => {
            EventBus.trigger('lights-values-updated', {
                currentMode: activeMode,
                normalizedPosition: normalizedPosition,
                transitionFactor: transitionFactor,
                mainLightIntensity: smoothedLightRef.current.intensity,
                ambientIntensity: smoothedLightRef.current.ambientIntensity,
                mainLightColor: smoothedLightRef.current.color,
                ambientColor: smoothedLightRef.current.ambientColor,
                position: smoothedLightRef.current.position
            });
        }, 100);

        return () => clearInterval(interval);
    }, [debug, activeMode, normalizedPosition, transitionFactor, lightsInitialized]);

    // Ajouter des logs de diagnostic
    useEffect(() => {
        if (!debug?.active || !lightsInitialized) return;

        // console.log('=== LIGHTS DEBUG DIAGNOSTICS ===');
        // console.log('Current mode:', activeMode);
        // console.log('Normalized position:', normalizedPosition);
        // console.log('Transition factor:', transitionFactor);
        // console.log('Forced night mode:', forcedNightMode);
        // console.log('Active values:', activeValues);
        // console.log('Light settings:', lightSettingsRef.current);
    }, [debug, activeMode, normalizedPosition, transitionFactor, forcedNightMode, activeValues, lightsInitialized]);

    // Ne rendre les lumières que si le système est prêt
    if (!lightsInitialized) {
        return null;
    }

    return (
        <>
            {/* Lumière ambiante */}
            <ambientLight
                ref={ambientLightRef}
                intensity={smoothedLightRef.current.ambientIntensity}
                color={smoothedLightRef.current.ambientColor}
            />
            {/* Lumière principale (point light) */}
            <pointLight
                ref={directionalLightRef}
                position={smoothedLightRef.current.position}
                intensity={smoothedLightRef.current.intensity}
                color={smoothedLightRef.current.color}
                castShadow
                shadow-mapSize-width={2048}
                shadow-mapSize-height={2048}
                shadow-bias={-0.0005}
            />

            {/* Ajout de lumières secondaires pour enrichir l'ambiance */}
            {transitionFactor > 0.5 && (
                <>
                    {/* Lumière lunaire bleue */}
                    <pointLight
                        position={[20, 40, 10]}
                        intensity={2000 * Math.max(0, transitionFactor - 0.5) * 2}
                        color="#8eabff"
                        distance={100}
                    />

                    {/* Lumières secondaires pour les effets nocturnes */}
                    {transitionFactor > 0.8 && (
                        <pointLight
                            position={[-30, 5, -20]}
                            intensity={500}
                            color="#4287f5"
                            distance={40}
                        />
                    )}
                </>
            )}
        </>
    );
}<|MERGE_RESOLUTION|>--- conflicted
+++ resolved
@@ -487,11 +487,8 @@
     useEffect(() => {
         if (!debug?.active || !lightsInitialized) return;
 
-<<<<<<< HEAD
+        console.log('💡 Lights: Setting up GUI event listeners');
         // console.log('Lights listening for GUI events');
-=======
-        console.log('💡 Lights: Setting up GUI event listeners');
->>>>>>> 5f2f0408
 
         const subscriptions = [
             // Mode d'éclairage
