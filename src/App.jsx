import React, { useRef, useState, useEffect } from 'react'
import { Canvas } from '@react-three/fiber'
import Experience from './Experience'
import useStore from './Store/useStore'
import CaptureInterface from './Utils/CaptureInterface.jsx'
import ScannerInterface from './Utils/ScannerInterface.jsx'
import BlackscreenInterface from "./Utils/BlackscreenInterface.jsx";
import AssetManager from './Assets/AssetManager'
import { EventBus, EventEmitterProvider } from './Utils/EventEmitter'
import ResponsiveLanding from './Utils/ResponsiveLanding'
import LoadingScreen from './Utils/LoadingScreen'
import MainLayout from './Utils/MainLayout'

export default function App() {
    const { loaded, setLoaded } = useStore()
    const assetManagerRef = useRef(null)
    const [assetsLoaded, setAssetsLoaded] = useState(false)
    const [isAssetManagerInitialized, setIsAssetManagerInitialized] = useState(false)
    const [isDesktopView, setIsDesktopView] = useState(false)
    const [showExperience, setShowExperience] = useState(false)
    const [showMainLayout, setShowMainLayout] = useState(false)
    const canvasRef = useRef(null)

    // Check viewport width on mount and resize
    useEffect(() => {
        const checkViewport = () => {
            setIsDesktopView(window.innerWidth >= 992);
        };

        checkViewport();

        window.addEventListener('resize', checkViewport);

        return () => window.removeEventListener('resize', checkViewport);
    }, []);

    // Only initialize asset manager when in desktop view
    useEffect(() => {
        if (!isDesktopView) return;

        // Créer une référence globale à l'AssetManager
        if (assetManagerRef.current && !isAssetManagerInitialized) {
            window.assetManager = assetManagerRef.current;
            console.log('AssetManager reference set to window.assetManager');
            setIsAssetManagerInitialized(true);

            // Make EventBus globally available for LoadingManager
            window.EventBus = EventBus;
        }

        // Émettre un événement pour prévenir quand
        // les composants que les assets sont prêts
        const handleForestSceneReady = () => {
            console.log("Forest scene fully loaded");
            setLoaded(true);
        };

        // S'abonner à l'événement 'forest-scene-ready'
        const forestSceneReadyUnsubscribe = EventBus.on('forest-scene-ready', handleForestSceneReady);

        return () => {
            forestSceneReadyUnsubscribe();
        };
    }, [isAssetManagerInitialized, setLoaded, isDesktopView]);

    const onAssetsReady = () => {
        // Callback passé au AssetManager
        if (assetsLoaded) {
            return;
        }
        console.log("Assets ready callback triggered");
        setAssetsLoaded(true);

        // Émettre un événement pour le LoadingManager
        EventBus.trigger('assetsInitialized', { count: assetManagerRef.current?.assetsToLoad?.length || 0 });
    };

    // Callback when user clicks "Découvre ta mission" button
    const handleEnterExperience = () => {
        console.log("User entered experience - preparing 3D content");

        // Set a flag to show the 3D content after a delay that matches the black screen animation
        setTimeout(() => {
            console.log("Black screen transition in progress - preparing 3D content");
            setShowExperience(true);

            // Focus on canvas after showing it
            setTimeout(() => {
                if (canvasRef.current) {
                    canvasRef.current.focus();
                }
            }, 100);
        }, 800); // This should match when the black screen is at full opacity
    };

    // Show MainLayout when loading is complete (on landing page)
    useEffect(() => {
        if (assetsLoaded) {
            console.log("Assets loaded - showing MainLayout");
            setShowMainLayout(true);
        }
    }, [assetsLoaded]);

    if (!isDesktopView) {
        return <ResponsiveLanding />;
    }

    return (
        <EventEmitterProvider>
            {/* Asset Manager component */}
            <AssetManager
                ref={assetManagerRef}
                onReady={onAssetsReady}
                key="assetManager"
            />
<<<<<<< HEAD
            <CaptureInterface />
            <BlackscreenInterface/>
            {/* Scanner interface - outside Canvas */}
            <ScannerInterface />
=======

            {/* Loading Screen and Desktop Landing */}
            {!showExperience && (
                <LoadingScreen onComplete={handleEnterExperience} />
            )}

            {/* Main Layout - only show after assets are loaded */}
            {showMainLayout && <MainLayout />}

            {/* Interfaces - only show when experience is visible */}
            {showExperience && (
                <>
                    <CaptureInterface />
                    <ScannerInterface />
                </>
            )}

>>>>>>> 650dfbab
            {/* Canvas for 3D content */}
            <div
                ref={canvasRef}
                style={{
                    width: '100%',
                    height: '100%',
                    position: 'absolute',
                    top: 0,
                    left: 0,
                    visibility: showExperience ? 'visible' : 'hidden',
                    opacity: showExperience ? 1 : 0,
                    transition: 'opacity 1s ease',
                    transitionDelay: '0.5s',
                    zIndex: 2,
                    backgroundColor: '#000'
                }}
                tabIndex={0}
            >
                <Canvas
                    gl={{ preserveDrawingBuffer: true }}
                    shadows
                >
                    <Experience />
                </Canvas>
            </div>
        </EventEmitterProvider>
    )
}<|MERGE_RESOLUTION|>--- conflicted
+++ resolved
@@ -111,14 +111,8 @@
             <AssetManager
                 ref={assetManagerRef}
                 onReady={onAssetsReady}
-                key="assetManager"
+                key="assetManager" // Clé stable pour éviter les remontages
             />
-<<<<<<< HEAD
-            <CaptureInterface />
-            <BlackscreenInterface/>
-            {/* Scanner interface - outside Canvas */}
-            <ScannerInterface />
-=======
 
             {/* Loading Screen and Desktop Landing */}
             {!showExperience && (
@@ -131,12 +125,12 @@
             {/* Interfaces - only show when experience is visible */}
             {showExperience && (
                 <>
+                    <BlackscreenInterface/>
                     <CaptureInterface />
                     <ScannerInterface />
                 </>
             )}
 
->>>>>>> 650dfbab
             {/* Canvas for 3D content */}
             <div
                 ref={canvasRef}
