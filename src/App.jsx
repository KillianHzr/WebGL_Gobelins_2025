--- conflicted
+++ resolved
@@ -1,14 +1,12 @@
 import React, { useRef, useState, useEffect } from 'react'
 import { Canvas } from '@react-three/fiber'
+import { OrbitControls } from '@react-three/drei'
 import Experience from './Experience'
 import useStore from './Store/useStore'
-<<<<<<< HEAD
+import CaptureInterface from './Utils/CaptureInterface.jsx'
+import ScannerInterface from './Utils/ScannerInterface.jsx'
 import AssetManager from './Assets/AssetManager'
 import { EventBus, EventEmitterProvider } from './Utils/EventEmitter'
-=======
-import CaptureInterface from './Utils/CaptureInterface.jsx'
-import ScannerInterface from './Utils/ScannerInterface.jsx'
->>>>>>> d286e5f4
 
 export default function App() {
     const { loaded, setLoaded } = useStore()
@@ -16,7 +14,7 @@
     const [assetsLoaded, setAssetsLoaded] = useState(false)
     const [isAssetManagerInitialized, setIsAssetManagerInitialized] = useState(false)
 
-    // Handle asset loading - Using a stable dependency array
+    // Handle asset loading
     useEffect(() => {
         // Créer une référence globale à l'AssetManager
         if (assetManagerRef.current && !isAssetManagerInitialized) {
@@ -47,7 +45,6 @@
     };
 
     return (
-<<<<<<< HEAD
         <EventEmitterProvider>
             {/* Asset Manager component */}
             <AssetManager
@@ -55,27 +52,17 @@
                 onReady={onAssetsReady}
                 key="assetManager" // Clé stable pour éviter les remontages
             />
-
-            {/* Canvas for 3D content */}
-=======
-        <>
-            {/* Camera interface - outside Canvas */}
             <CaptureInterface />
 
             {/* Scanner interface - outside Canvas */}
             <ScannerInterface />
-
->>>>>>> d286e5f4
+            {/* Canvas for 3D content */}
             <Canvas
                 gl={{ preserveDrawingBuffer: true }}
                 shadows
             >
                 <Experience />
             </Canvas>
-<<<<<<< HEAD
         </EventEmitterProvider>
-=======
-        </>
->>>>>>> d286e5f4
     )
 }