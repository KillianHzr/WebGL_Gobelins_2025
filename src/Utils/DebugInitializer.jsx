--- conflicted
+++ resolved
@@ -3,14 +3,10 @@
 import useStore from '../Store/useStore';
 import GUI from 'lil-gui';
 import guiConfig from '../Config/guiConfig';
+import {audioManager} from './AudioManager';
+import {addNarrationControlsToDebug} from './NarrationDebugControls';
 import {EventBus} from './EventEmitter';
-<<<<<<< HEAD
 import guiFolderConfig from "../Config/guiFolderConfig.js";
-=======
-import * as THREE from 'three';
-import { getProject } from '@theatre/core';
-import sceneObjectManager from '../Config/SceneObjectManager';
->>>>>>> 7349037c
 
 /**
  * Component that initializes debug features based on URL hash
@@ -68,9 +64,7 @@
             }
 
             // Gérer les dépendances spécifiques
-            if (!isVisible &&
-                guiFolderConfig.folderDependencies.specific &&
-                guiFolderConfig.folderDependencies.specific[folderPath]) {
+            if (!isVisible && guiFolderConfig.folderDependencies.specific && guiFolderConfig.folderDependencies.specific[folderPath]) {
                 guiFolderConfig.folderDependencies.specific[folderPath].forEach(depPath => {
                     setFolderVisibility(depPath, false, gui);
                 });
@@ -151,21 +145,15 @@
             useStore.getState().updateDebugConfig('visualization.cameraMode.value', mode);
         }
 
-<<<<<<< HEAD
-        // Mettre à jour l'état dans le store
+        console.log(`Camera mode switched to: ${mode}`);
+
+        // Emit an event for other components
         const store = useStore.getState();
         if (store.visualization) {
             store.visualization.cameraMode = mode;
         }
-
         // Émettre un événement pour informer d'autres composants
         EventBus.trigger('camera-mode-changed', {mode});
-=======
-        console.log(`Camera mode switched to: ${mode}`);
-
-        // Emit an event for other components
-        EventBus.trigger('camera-mode-changed', { mode });
->>>>>>> 7349037c
     };
 
     // Fonction pour appliquer le mode wireframe à tous les objets de la scène
@@ -274,7 +262,6 @@
                 });
                 gui.title(guiConfig.gui.title || 'Debug Controls');
 
-<<<<<<< HEAD
                 // Ferme tous les dossiers par défaut si configuré ainsi
                 if (guiConfig.gui.closeFolders) {
                     gui.open();
@@ -282,174 +269,14 @@
 
                 // Remplacer la méthode addFolder pour suivre tous les dossiers créés
                 const originalAddFolder = gui.addFolder;
-=======
-            // Contrôle du mode de caméra
-            const cameraModeOptions = {
-                "TheatreJS": 'theatre',
-                "Libre": 'free'
-            };
-
-            visualizationFolder.add(visualizationSettings, 'cameraMode', cameraModeOptions)
-                .name('Mode Caméra')
-                .onChange(toggleCameraMode);
->>>>>>> 7349037c
-
-                gui.addFolder = function(name) {
+
+                gui.addFolder = function (name) {
                     try {
                         const folder = originalAddFolder.call(this, name);
 
-<<<<<<< HEAD
                         // Déterminer le chemin complet du dossier
                         let folderPath = name;
                         let parent = this;
-=======
-            const interactionPointsFolder = gui.addFolder('Points d\'interaction');
-
-            // Récupérer les emplacements d'interaction depuis sceneObjectManager
-            const interactivePlacements = sceneObjectManager.getInteractivePlacements();
-
-            // Fonction pour téléporter la caméra à un emplacement spécifique
-            const teleportCamera = (interactionPoint) => {
-                if (!camera) {
-                    console.warn("Camera not available for teleportation");
-                    return;
-                }
-
-                try {
-                    // Extraire la position du point d'interaction
-                    const posX = interactionPoint.position[0] || 0;
-                    const posY = interactionPoint.position[1] || 0;
-                    const posZ = interactionPoint.position[2] || 0;
-
-                    const interactionPos = new THREE.Vector3(posX, posY, posZ);
-
-                    // Position de la caméra légèrement en arrière et au-dessus du point d'interaction
-                    const cameraOffset = new THREE.Vector3(0, 2, 5);
-
-                    // Position finale de la caméra
-                    const cameraPos = interactionPos.clone().add(cameraOffset);
-
-                    console.log(`Teleporting camera to: ${cameraPos.x}, ${cameraPos.y}, ${cameraPos.z}`);
-
-                    // Téléporter la caméra à la position calculée
-                    camera.position.set(cameraPos.x, cameraPos.y, cameraPos.z);
-
-                    // Faire la caméra regarder vers le point d'interaction
-                    camera.lookAt(interactionPos);
-
-                    // Mettre à jour la matrice de projection de la caméra
-                    camera.updateProjectionMatrix();
-
-                    // Si nous sommes en mode Theatre.js, mettre à jour l'état dans Theatre.js
-                    if (window.__theatreStudio && useStore.getState().visualization?.cameraMode === 'theatre') {
-                        console.log("Updating Theatre.js camera position");
-
-                        try {
-                            // Accéder à la feuille actuelle
-                            const project = getProject('WebGL_Gobelins');
-                            if (project) {
-                                const sheet = project.sheet('Scene');
-
-                                if (sheet) {
-                                    // Mise à jour de l'objet caméra dans Theatre.js
-                                    const obj = sheet.object('Camera');
-
-                                    if (obj) {
-                                        obj.set({
-                                            position: {
-                                                x: cameraPos.x,
-                                                y: cameraPos.y,
-                                                z: cameraPos.z
-                                            }
-                                        });
-
-                                        console.log("Theatre.js camera position updated successfully");
-                                    }
-                                }
-                            }
-                        } catch (error) {
-                            console.warn("Failed to update Theatre.js camera:", error);
-                        }
-                    }
-
-                    // Mettre à jour la configuration de débogage
-                    if (typeof useStore.getState().updateDebugConfig === 'function') {
-                        useStore.getState().updateDebugConfig('camera.position.x.value', cameraPos.x);
-                        useStore.getState().updateDebugConfig('camera.position.y.value', cameraPos.y);
-                        useStore.getState().updateDebugConfig('camera.position.z.value', cameraPos.z);
-                    }
-
-                    // Émettre un événement pour informer d'autres composants
-                    EventBus.trigger('camera-teleported', { position: cameraPos, target: interactionPos });
-
-                    return true;
-                } catch (error) {
-                    console.error("Error teleporting camera:", error);
-                    return false;
-                }
-            };
-
-            // Créer un objet pour stocker les fonctions de téléportation
-            const teleportFunctions = {};
-
-            // Ajouter des boutons pour se téléporter à chaque point d'interaction
-            interactivePlacements.forEach((placement, index) => {
-                // Générer un nom unique pour ce point d'interaction
-                const pointName = placement.markerText ||
-                    placement.requiredStep ||
-                    placement.markerId ||
-                    `${placement.objectKey}_${index}`;
-
-                // Créer une propriété unique pour cette fonction de téléportation
-                const functionName = `teleportTo_${index}`;
-
-                // Ajouter la fonction de téléportation à l'objet
-                teleportFunctions[functionName] = () => {
-                    teleportCamera(placement);
-                };
-
-                // Ajouter un bouton pour cette fonction
-                interactionPointsFolder.add(teleportFunctions, functionName).name(`TP: ${pointName}`);
-            });
-
-            // Ajouter une fonction pour désactiver le mouvement automatique de la caméra
-            teleportFunctions.disableAutoMove = () => {
-                const state = useStore.getState();
-
-                // Si l'interaction a une méthode pour désactiver le défilement automatique
-                if (state.interaction && typeof state.interaction.setAllowScroll === 'function') {
-                    state.interaction.setAllowScroll(false);
-                    console.log("Auto-scrolling disabled");
-                }
-            };
-
-            // Ajouter une fonction pour activer le mouvement automatique de la caméra
-            teleportFunctions.enableAutoMove = () => {
-                const state = useStore.getState();
-
-                // Si l'interaction a une méthode pour activer le défilement automatique
-                if (state.interaction && typeof state.interaction.setAllowScroll === 'function') {
-                    state.interaction.setAllowScroll(true);
-                    console.log("Auto-scrolling enabled");
-                }
-            };
-
-            // Ajouter ces boutons
-            interactionPointsFolder.add(teleportFunctions, 'disableAutoMove').name("Désactiver AutoMove");
-            interactionPointsFolder.add(teleportFunctions, 'enableAutoMove').name("Activer AutoMove");
-
-            // Fermer le dossier si configuré ainsi
-            if (guiConfig.gui.closeFolders) {
-                interactionPointsFolder.close();
-            }
-
-            // Appliquer les paramètres de visualisation initiaux
-            setTimeout(() => {
-                applyWireframeToScene(visualizationSettings.wireframe);
-                updateObjectsVisibility(visualizationSettings);
-                toggleCameraMode(visualizationSettings.cameraMode);
-            }, 500);
->>>>>>> 7349037c
 
                         // Si ce n'est pas le GUI principal mais un sous-dossier
                         if (parent !== gui) {
@@ -473,7 +300,7 @@
 
                         // Remplacer également la méthode addFolder pour ce nouveau dossier
                         const childOriginalAddFolder = folder.addFolder;
-                        folder.addFolder = function(childName) {
+                        folder.addFolder = function (childName) {
                             try {
                                 const childFolder = childOriginalAddFolder.call(this, childName);
                                 const childPath = `${folderPath}/${childName}`;
@@ -498,11 +325,18 @@
                     } catch (error) {
                         console.error(`Error creating folder '${name}':`, error);
                         return {
-                            add: () => ({ onChange: () => {} }),
-                            addColor: () => ({ onChange: () => {} }),
-                            addFolder: () => ({ add: () => ({ onChange: () => {} }) }),
-                            folders: [],
-                            domElement: null
+                            add: () => ({
+                                onChange: () => {
+                                }
+                            }), addColor: () => ({
+                                onChange: () => {
+                                }
+                            }), addFolder: () => ({
+                                add: () => ({
+                                    onChange: () => {
+                                    }
+                                })
+                            }), folders: [], domElement: null
                         };
                     }
                 };
@@ -518,7 +352,7 @@
                     });
                 }
 
-                const profileSettings = { profile: DEFAULT_PROFILE };
+                const profileSettings = {profile: DEFAULT_PROFILE};
 
                 const profileControl = guiConfigFolder.add(profileSettings, 'profile', profileOptions)
                     .name('Profil');
@@ -543,26 +377,11 @@
 
                 // Obtenir les valeurs sauvegardées si disponibles
                 if (useStore.getState().getDebugConfigValue) {
-                    visualizationSettings.wireframe = useStore.getState().getDebugConfigValue(
-                        'visualization.wireframe.value',
-                        false
-                    );
-                    visualizationSettings.showInstances = useStore.getState().getDebugConfigValue(
-                        'visualization.showInstances.value',
-                        true
-                    );
-                    visualizationSettings.showInteractive = useStore.getState().getDebugConfigValue(
-                        'visualization.showInteractive.value',
-                        true
-                    );
-                    visualizationSettings.showStatic = useStore.getState().getDebugConfigValue(
-                        'visualization.showStatic.value',
-                        true
-                    );
-                    visualizationSettings.cameraMode = useStore.getState().getDebugConfigValue(
-                        'visualization.cameraMode.value',
-                        'theatre'
-                    );
+                    visualizationSettings.wireframe = useStore.getState().getDebugConfigValue('visualization.wireframe.value', false);
+                    visualizationSettings.showInstances = useStore.getState().getDebugConfigValue('visualization.showInstances.value', true);
+                    visualizationSettings.showInteractive = useStore.getState().getDebugConfigValue('visualization.showInteractive.value', true);
+                    visualizationSettings.showStatic = useStore.getState().getDebugConfigValue('visualization.showStatic.value', true);
+                    visualizationSettings.cameraMode = useStore.getState().getDebugConfigValue('visualization.cameraMode.value', 'theatre');
                 }
 
                 // Initialiser l'état dans le store
@@ -607,21 +426,154 @@
                 });
 
                 // Camera mode control
-                const cameraModeOptions = { theatre: 'Theatre.js', free: 'Free Camera' };
+                const cameraModeOptions = {theatre: 'Theatre.js', free: 'Free Camera'};
                 const cameraModeControl = visualizationFolder.add(visualizationSettings, 'cameraMode', cameraModeOptions)
                     .name('Camera Mode');
 
-                cameraModeControl.onChange(value => {
-                    toggleCameraMode(value);
-                    updateDebugConfig('visualization.cameraMode.value', value);
-                });
-
-                // Fermer les dossiers
+                visualizationFolder.add(visualizationSettings, 'cameraMode', cameraModeOptions)
+                    .name('Mode Caméra')
+                    .onChange(toggleCameraMode);
+
+                // Si configuré ainsi, fermer le dossier
                 if (guiConfig.gui.closeFolders) {
-                    guiConfigFolder.close();
                     visualizationFolder.close();
                 }
 
+
+                const interactionPointsFolder = gui.addFolder('Points d\'interaction');
+
+                // Récupérer les emplacements d'interaction depuis sceneObjectManager
+                const interactivePlacements = sceneObjectManager.getInteractivePlacements();
+
+                // Fonction pour téléporter la caméra à un emplacement spécifique
+                const teleportCamera = (interactionPoint) => {
+                    if (!camera) {
+                        console.warn("Camera not available for teleportation");
+                        return;
+                    }
+
+                    try {
+                        // Extraire la position du point d'interaction
+                        const posX = interactionPoint.position[0] || 0;
+                        const posY = interactionPoint.position[1] || 0;
+                        const posZ = interactionPoint.position[2] || 0;
+
+                        const interactionPos = new THREE.Vector3(posX, posY, posZ);
+
+                        // Position de la caméra légèrement en arrière et au-dessus du point d'interaction
+                        const cameraOffset = new THREE.Vector3(0, 2, 5);
+
+                        // Position finale de la caméra
+                        const cameraPos = interactionPos.clone().add(cameraOffset);
+
+                        console.log(`Teleporting camera to: ${cameraPos.x}, ${cameraPos.y}, ${cameraPos.z}`);
+
+                        // Téléporter la caméra à la position calculée
+                        camera.position.set(cameraPos.x, cameraPos.y, cameraPos.z);
+
+                        // Faire la caméra regarder vers le point d'interaction
+                        camera.lookAt(interactionPos);
+
+                        // Mettre à jour la matrice de projection de la caméra
+                        camera.updateProjectionMatrix();
+
+                        // Si nous sommes en mode Theatre.js, mettre à jour l'état dans Theatre.js
+                        if (window.__theatreStudio && useStore.getState().visualization?.cameraMode === 'theatre') {
+                            console.log("Updating Theatre.js camera position");
+
+                            try {
+                                // Accéder à la feuille actuelle
+                                const project = getProject('WebGL_Gobelins');
+                                if (project) {
+                                    const sheet = project.sheet('Scene');
+
+                                    if (sheet) {
+                                        // Mise à jour de l'objet caméra dans Theatre.js
+                                        const obj = sheet.object('Camera');
+
+                                        if (obj) {
+                                            obj.set({
+                                                position: {
+                                                    x: cameraPos.x, y: cameraPos.y, z: cameraPos.z
+                                                }
+                                            });
+
+                                            console.log("Theatre.js camera position updated successfully");
+                                        }
+                                    }
+                                }
+                            } catch (error) {
+                                console.warn("Failed to update Theatre.js camera:", error);
+                            }
+                        }
+
+                        // Mettre à jour la configuration de débogage
+                        if (typeof useStore.getState().updateDebugConfig === 'function') {
+                            useStore.getState().updateDebugConfig('camera.position.x.value', cameraPos.x);
+                            useStore.getState().updateDebugConfig('camera.position.y.value', cameraPos.y);
+                            useStore.getState().updateDebugConfig('camera.position.z.value', cameraPos.z);
+                        }
+
+                        // Émettre un événement pour informer d'autres composants
+                        EventBus.trigger('camera-teleported', {position: cameraPos, target: interactionPos});
+
+                        return true;
+                    } catch (error) {
+                        console.error("Error teleporting camera:", error);
+                        return false;
+                    }
+                };
+
+                // Créer un objet pour stocker les fonctions de téléportation
+                const teleportFunctions = {};
+
+                // Ajouter des boutons pour se téléporter à chaque point d'interaction
+                interactivePlacements.forEach((placement, index) => {
+                    // Générer un nom unique pour ce point d'interaction
+                    const pointName = placement.markerText || placement.requiredStep || placement.markerId || `${placement.objectKey}_${index}`;
+
+                    // Créer une propriété unique pour cette fonction de téléportation
+                    const functionName = `teleportTo_${index}`;
+
+                    // Ajouter la fonction de téléportation à l'objet
+                    teleportFunctions[functionName] = () => {
+                        teleportCamera(placement);
+                    };
+
+                    // Ajouter un bouton pour cette fonction
+                    interactionPointsFolder.add(teleportFunctions, functionName).name(`TP: ${pointName}`);
+                });
+
+                // Ajouter une fonction pour désactiver le mouvement automatique de la caméra
+                teleportFunctions.disableAutoMove = () => {
+                    const state = useStore.getState();
+
+                    // Si l'interaction a une méthode pour désactiver le défilement automatique
+                    if (state.interaction && typeof state.interaction.setAllowScroll === 'function') {
+                        state.interaction.setAllowScroll(false);
+                        console.log("Auto-scrolling disabled");
+                    }
+                };
+
+                // Ajouter une fonction pour activer le mouvement automatique de la caméra
+                teleportFunctions.enableAutoMove = () => {
+                    const state = useStore.getState();
+
+                    // Si l'interaction a une méthode pour activer le défilement automatique
+                    if (state.interaction && typeof state.interaction.setAllowScroll === 'function') {
+                        state.interaction.setAllowScroll(true);
+                        console.log("Auto-scrolling enabled");
+                    }
+                };
+
+                // Ajouter ces boutons
+                interactionPointsFolder.add(teleportFunctions, 'disableAutoMove').name("Désactiver AutoMove");
+                interactionPointsFolder.add(teleportFunctions, 'enableAutoMove').name("Activer AutoMove");
+
+                // Fermer le dossier si configuré ainsi
+                if (guiConfig.gui.closeFolders) {
+                    interactionPointsFolder.close();
+                }
                 // Stocker l'interface GUI
                 setGui(gui);
                 console.log('Debug GUI initialized with profile:', DEFAULT_PROFILE);
@@ -629,28 +581,32 @@
             } catch (error) {
                 console.error('Error initializing debug GUI:', error);
                 initializedRef.current = false;
-            }
-        }
-
-        // Cleanup function - destroy GUI on unmount
-        return () => {
-            try {
-                const {gui} = useStore.getState();
-                if (gui) {
-                    gui.destroy();
-                    setGui(null);
-                    initializedRef.current = false;
-                    foldersRef.current.clear(); // Nettoyer la référence aux dossiers
-                    warningShownRef.current.clear(); // Nettoyer la liste des avertissements
-                }
-            } catch (error) {
-                console.error('Error cleaning up debug GUI:', error);
-            }
-        };
-    }, [debug?.active, debug?.showGui, setDebug, setGui, setDebugConfig, scene, camera, controls]);
-
-    // This component doesn't render anything
-    return null;
-};
-
-export default DebugInitializer;+                }
+            }
+
+            // Cleanup function - destroy GUI on unmount
+            return () => {
+                try {
+                    const {gui} = useStore.getState();
+                    if (gui) {
+                        gui.destroy();
+                        setGui(null);
+                        initializedRef.current = false;
+                        foldersRef.current.clear(); // Nettoyer la référence aux dossiers
+                        warningShownRef.current.clear(); // Nettoyer la liste des avertissements
+                    }
+                } catch (error) {
+                    console.error('Error cleaning up debug GUI:', error);
+                }
+            };
+        }
+    ,
+        [debug?.active, debug?.showGui, setDebug, setGui, setDebugConfig, scene, camera, controls]
+    )
+        ;
+
+        // This component doesn't render anything
+        return null;
+    };
+
+    export default DebugInitializer;