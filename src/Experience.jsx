import React, { useEffect, useRef } from 'react'
import { useFrame, useThree } from '@react-three/fiber'
import { OrbitControls } from '@react-three/drei'
import useStore from './Store/useStore'
import Cube from './World/Cube'
<<<<<<< HEAD
import Debug from './Utils/Debug'
import Stats from './Utils/Stats'
import DebugInitializer from './Utils/DebugInitializer.jsx'
import Camera from './Core/Camera'
import Controls from './Core/Controls'
import Lights from './Core/Lights'
import { getDefaultValue, initializeLight } from './Utils/defaultValues'
=======
import ScrollControls from './Core/ScrollControls'
>>>>>>> 73a1a5d2

export default function Experience() {
    const { loaded, debug } = useStore()
    const { scene } = useThree()
    const ambientLightRef = useRef()
    const directionalLightRef = useRef()

    // Appliquer les valeurs par défaut aux lumières lors du montage
    useEffect(() => {
        // Initialiser les lumières avec les valeurs du guiConfig si le mode debug n'est pas actif
        if (!debug?.active) {
            scene.traverse((object) => {
                if (object.isLight) {
                    const lightType = object.type.replace('Light', '');

                    // Trouver l'index de cette lumière parmi les autres du même type
                    let index = 0;
                    let foundLights = 0;
                    scene.traverse((obj) => {
                        if (obj.isLight && obj.type === object.type) {
                            if (obj === object) {
                                index = foundLights;
                            }
                            foundLights++;
                        }
                    });

                    // Initialiser avec les valeurs par défaut
                    initializeLight(object, lightType, index);
                }
            });
        }
    }, [scene, debug]);

    return (
<<<<<<< HEAD
        <>
            {/* Initialize debug mode based on URL hash */}
            <DebugInitializer />

            {/* Debug Tools - only render if debug mode is active */}
            {debug?.active && debug?.showStats && <Stats />}
            {debug?.active && debug?.showGui && <Debug />}
            {debug?.active && debug?.showGui && <Camera />}
            {debug?.active && debug?.showGui && <Controls />}
            {debug?.active && debug?.showGui && <Lights />}

            {/* Lights with default values from config */}
            <ambientLight
                ref={ambientLightRef}
                intensity={getDefaultValue('lights.defaults.Ambient.0.intensity', 0.5)}
            />
            <directionalLight
                ref={directionalLightRef}
                position={[1, 2, 3]}
                intensity={getDefaultValue('lights.defaults.Directional.0.intensity', 1.5)}
                castShadow={getDefaultValue('lights.defaults.Directional.0.castShadow', true)}
            />

            {/* Controls */}
            <OrbitControls makeDefault />

            {/* Objects */}
            {loaded && <Cube />}

            {/* Ground */}
            <mesh rotation={[-Math.PI / 2, 0, 0]} position={[0, -0.5, 0]} receiveShadow>
                <planeGeometry args={[10, 10]} />
                <shadowMaterial transparent opacity={0.4} />
            </mesh>
        </>
=======
        <ScrollControls>
            {/* Lights */}
            <ambientLight intensity={0.5} />
            <directionalLight position={[1, 2, 3]} intensity={1.5} />
            <color attach="background" args={['#1e1e2f']} />
            <fog attach="fog" color="#1e1e2f" near={1} far={15} />

            {/* Objects */}
            {loaded && (
                <>
                    <Cube position={[-2, 0, 0]} scale={1} color="#ff5533" />
                    <Cube position={[0, 0, -2]} scale={1.5} color="#5eead4" />
                    <Cube position={[2, 0, -4]} scale={2} color="#ffcc00" />
                </>
            )}
        </ScrollControls>
>>>>>>> 73a1a5d2
    )
}<|MERGE_RESOLUTION|>--- conflicted
+++ resolved
@@ -1,19 +1,9 @@
-import React, { useEffect, useRef } from 'react'
-import { useFrame, useThree } from '@react-three/fiber'
+import React, { useRef } from 'react'
+import { useFrame } from '@react-three/fiber'
 import { OrbitControls } from '@react-three/drei'
 import useStore from './Store/useStore'
 import Cube from './World/Cube'
-<<<<<<< HEAD
-import Debug from './Utils/Debug'
-import Stats from './Utils/Stats'
-import DebugInitializer from './Utils/DebugInitializer.jsx'
-import Camera from './Core/Camera'
-import Controls from './Core/Controls'
-import Lights from './Core/Lights'
-import { getDefaultValue, initializeLight } from './Utils/defaultValues'
-=======
 import ScrollControls from './Core/ScrollControls'
->>>>>>> 73a1a5d2
 
 export default function Experience() {
     const { loaded, debug } = useStore()
@@ -49,43 +39,6 @@
     }, [scene, debug]);
 
     return (
-<<<<<<< HEAD
-        <>
-            {/* Initialize debug mode based on URL hash */}
-            <DebugInitializer />
-
-            {/* Debug Tools - only render if debug mode is active */}
-            {debug?.active && debug?.showStats && <Stats />}
-            {debug?.active && debug?.showGui && <Debug />}
-            {debug?.active && debug?.showGui && <Camera />}
-            {debug?.active && debug?.showGui && <Controls />}
-            {debug?.active && debug?.showGui && <Lights />}
-
-            {/* Lights with default values from config */}
-            <ambientLight
-                ref={ambientLightRef}
-                intensity={getDefaultValue('lights.defaults.Ambient.0.intensity', 0.5)}
-            />
-            <directionalLight
-                ref={directionalLightRef}
-                position={[1, 2, 3]}
-                intensity={getDefaultValue('lights.defaults.Directional.0.intensity', 1.5)}
-                castShadow={getDefaultValue('lights.defaults.Directional.0.castShadow', true)}
-            />
-
-            {/* Controls */}
-            <OrbitControls makeDefault />
-
-            {/* Objects */}
-            {loaded && <Cube />}
-
-            {/* Ground */}
-            <mesh rotation={[-Math.PI / 2, 0, 0]} position={[0, -0.5, 0]} receiveShadow>
-                <planeGeometry args={[10, 10]} />
-                <shadowMaterial transparent opacity={0.4} />
-            </mesh>
-        </>
-=======
         <ScrollControls>
             {/* Lights */}
             <ambientLight intensity={0.5} />
@@ -102,6 +55,5 @@
                 </>
             )}
         </ScrollControls>
->>>>>>> 73a1a5d2
     )
 }