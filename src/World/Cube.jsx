import React, { useRef, useState, useEffect } from 'react';
import { useFrame } from '@react-three/fiber';
import * as THREE from 'three';
import useStore from '../Store/useStore';
import guiConfig from '../Config/guiConfig';
import { getDefaultValue } from "../Utils/defaultValues.js";
import useObjectClick from '../Hooks/useObjectClick';
import useDragGesture from '../Hooks/useDragGesture';
import { audioManager } from '../Utils/AudioManager';
<<<<<<< HEAD
import ModelMarker from '../World/ModelMarker.jsx';
import { EventBus } from '../Utils/EventEmitter';
import { MARKER_EVENTS } from '../Utils/markerEvents';
=======
import OutlineEffect from '../Utils/OutlineEffect';
import GlowEffectDebug from '../Utils/GlowEffectDebug';
>>>>>>> fda37488

export default function Cube() {
    const cubeRef = useRef();
    const [hovered, setHovered] = useState(false);
    const [active, setActive] = useState(false);
    const [dragging, setDragging] = useState(false);
    const folderRef = useRef(null);
    const { debug, gui, updateDebugConfig, getDebugConfigValue, clickListener, interaction } = useStore();

    // État indiquant si ce cube est l'objet qui nécessite actuellement une interaction
    const [isWaitingForInteraction, setIsWaitingForInteraction] = useState(false)

    // Utiliser le nouveau composant de debug pour l'effet de glow
    const { effectSettings, updateEffectRef } = GlowEffectDebug({ objectRef: cubeRef });

    // Surveiller l'état d'interaction pour activer l'effet de glow au bon moment
    useEffect(() => {
        // Vérifier si ce cube est l'objet qui nécessite une interaction
        const isCurrentInteractionTarget =
            interaction?.waitingForInteraction &&
            (interaction.currentStep === 'firstStop' || interaction.currentStep === 'secondStop');

        setIsWaitingForInteraction(isCurrentInteractionTarget);

        // Afficher les informations de débogage
        if (debug?.active && isCurrentInteractionTarget) {
            console.log(`[Cube] Waiting for interaction: ${interaction.currentStep}`);
        }
    }, [interaction?.waitingForInteraction, interaction?.currentStep, debug?.active]);

    // Activer l'écoute des clics au montage
    useEffect(() => {
        if (clickListener && !clickListener.isListening && typeof clickListener.startListening === 'function') {
            clickListener.startListening();
        }
    }, [clickListener]);

    // Utiliser le hook pour détecter les clics sur le cube - mais ne rien faire au clic
    useObjectClick({
        objectRef: cubeRef,
        enabled: true,
        debug: debug?.active,
        onClick: (intersection, event) => {
            // On ne fait plus rien lors du clic sur le cube
            // C'est le marqueur qui gère l'interaction maintenant
            console.log('Cube cliqué, mais pas d\'action directe');
        }
    });

    // Utiliser le hook pour détecter les drags sur le cube
    const { isDragging } = useDragGesture({
        objectRef: cubeRef,
        enabled: true,
        minDistance: 100, // 100 pixels minimum de glissement
        direction: 'horizontal', // Seulement les glissements horizontaux
        debug: debug?.active,
        onDragStart: (data) => {
            console.log('Drag started on cube');
            setDragging(true);
        },
        onDragEnd: (data) => {
            console.log('Drag ended on cube', data);
            setDragging(false);
        },
        onDragSuccess: (data) => {
            console.log('Successful drag detected:', data);

            // Jouer un son de réussite avec un fondu plus long
            audioManager.playSound('drag', {
                fade: true,
                fadeTime: 800,
                volume: 1.0
            });

            // Changer l'apparence du cube lors d'un drag réussi
            setActive(prev => !prev);

            // Si nous sommes en attente d'une interaction et que c'est le second arrêt, la compléter
            if (interaction?.waitingForInteraction && interaction.currentStep === 'secondStop') {
                interaction.completeInteraction();
                console.log('Interaction complétée via drag sur le cube (secondStop)');
            }
        }
    });

    // Animation state avec valeurs par défaut du config
    const animationRef = useRef({
        enabled: getDebugConfigValue('objects.cube.animation.enabled.value', getDefaultValue('objects.cube.animation.enabled', true)),
        speed: getDebugConfigValue('objects.cube.animation.speed.value', getDefaultValue('objects.cube.animation.speed', 0.5))
    });

    // Appliquer les valeurs par défaut du cube au montage
    useEffect(() => {
        if (cubeRef.current) {
            const mesh = cubeRef.current;

            // Donner un nom explicite au cube pour faciliter le débogage
            mesh.name = 'MainCube';
            console.log('[Cube] Initialized with name:', mesh.name, 'and UUID:', mesh.uuid);

            // Appliquer les positions par défaut
            const posX = getDefaultValue('objects.cube.position.x', 0);
            const posY = getDefaultValue('objects.cube.position.y', 0);
            const posZ = getDefaultValue('objects.cube.position.z', 0);
            mesh.position.set(posX, posY, posZ);

            // Appliquer les rotations par défaut
            const rotX = getDefaultValue('objects.cube.rotation.x', 0);
            const rotY = getDefaultValue('objects.cube.rotation.y', 0);
            const rotZ = getDefaultValue('objects.cube.rotation.z', 0);
            mesh.rotation.set(rotX, rotY, rotZ);

            // Appliquer les échelles par défaut
            const scaleX = getDefaultValue('objects.cube.scale.x', 1);
            const scaleY = getDefaultValue('objects.cube.scale.y', 1);
            const scaleZ = getDefaultValue('objects.cube.scale.z', 1);
            mesh.scale.set(scaleX, scaleY, scaleZ);

            // Appliquer les propriétés du matériau par défaut
            if (mesh.material) {
                // Couleur
                const defaultColor = getDefaultValue('objects.cube.material.color', '#ff5533');
                if (defaultColor) {
                    mesh.material.color.set(defaultColor.color || defaultColor);
                }

                // Wireframe
                const defaultWireframe = getDefaultValue('objects.cube.material.wireframe', false);
                mesh.material.wireframe = defaultWireframe;

                // Roughness et metalness
                const defaultRoughness = getDefaultValue('objects.cube.material.roughness', 0.5);
                const defaultMetalness = getDefaultValue('objects.cube.material.metalness', 0.5);
                mesh.material.roughness = defaultRoughness;
                mesh.material.metalness = defaultMetalness;
            }
        }
    }, [cubeRef.current]);

    // Apply debug GUI for cube
    useEffect(() => {
        if (debug?.active && debug?.showGui && gui && cubeRef.current) {
            console.log("Setting up cube debug UI");

            // Create objects folder if it doesn't exist yet
            let objectsFolder = gui.folders.find(folder => folder.name === guiConfig.objects.folder);
            if (!objectsFolder) {
                objectsFolder = gui.addFolder(guiConfig.objects.folder);
            }
            if (guiConfig.gui.closeFolders) {
                objectsFolder.close();
            }

            // Create cube folder
            const cubeFolder = objectsFolder.addFolder(guiConfig.objects.cube.folder);
            folderRef.current = cubeFolder;

            if (guiConfig.gui.closeFolders) {
                cubeFolder.close();
            }

            const mesh = cubeRef.current;

            // Get saved transform values or use defaults from config
            const savedPosition = {
                x: getDebugConfigValue('objects.cube.position.x.value', getDefaultValue('objects.cube.position.x', mesh.position.x)),
                y: getDebugConfigValue('objects.cube.position.y.value', getDefaultValue('objects.cube.position.y', mesh.position.y)),
                z: getDebugConfigValue('objects.cube.position.z.value', getDefaultValue('objects.cube.position.z', mesh.position.z))
            };

            const savedRotation = {
                x: getDebugConfigValue('objects.cube.rotation.x.value', getDefaultValue('objects.cube.rotation.x', mesh.rotation.x)),
                y: getDebugConfigValue('objects.cube.rotation.y.value', getDefaultValue('objects.cube.rotation.y', mesh.rotation.y)),
                z: getDebugConfigValue('objects.cube.rotation.z.value', getDefaultValue('objects.cube.rotation.z', mesh.rotation.z))
            };

            const savedScale = {
                x: getDebugConfigValue('objects.cube.scale.x.value', getDefaultValue('objects.cube.scale.x', mesh.scale.x)),
                y: getDebugConfigValue('objects.cube.scale.y.value', getDefaultValue('objects.cube.scale.y', mesh.scale.y)),
                z: getDebugConfigValue('objects.cube.scale.z.value', getDefaultValue('objects.cube.scale.z', mesh.scale.z))
            };

            // Apply saved transforms from GUI if they exist, or from defaults
            mesh.position.set(savedPosition.x, savedPosition.y, savedPosition.z);
            mesh.rotation.set(savedRotation.x, savedRotation.y, savedRotation.z);
            mesh.scale.set(savedScale.x, savedScale.y, savedScale.z);

            // Position controls
            const posFolder = cubeFolder.addFolder('Position');

            posFolder.add(mesh.position, 'x', guiConfig.objects.cube.position.x.min, guiConfig.objects.cube.position.x.max, guiConfig.objects.cube.position.x.step).name(guiConfig.objects.cube.position.x.name)
                .onChange(value => {
                    updateDebugConfig('objects.cube.position.x.value', value);
                });

            posFolder.add(mesh.position, 'y', guiConfig.objects.cube.position.y.min, guiConfig.objects.cube.position.y.max, guiConfig.objects.cube.position.y.step).name(guiConfig.objects.cube.position.y.name)
                .onChange(value => {
                    updateDebugConfig('objects.cube.position.y.value', value);
                });

            posFolder.add(mesh.position, 'z', guiConfig.objects.cube.position.z.min, guiConfig.objects.cube.position.z.max, guiConfig.objects.cube.position.z.step).name(guiConfig.objects.cube.position.z.name)
                .onChange(value => {
                    updateDebugConfig('objects.cube.position.z.value', value);
                });

            // Rotation controls
            const rotFolder = cubeFolder.addFolder('Rotation');

            rotFolder.add(mesh.rotation, 'x', guiConfig.objects.cube.rotation.x.min, guiConfig.objects.cube.rotation.x.max, guiConfig.objects.cube.rotation.x.step).name(guiConfig.objects.cube.rotation.x.name)
                .onChange(value => {
                    updateDebugConfig('objects.cube.rotation.x.value', value);
                });

            rotFolder.add(mesh.rotation, 'y', guiConfig.objects.cube.rotation.y.min, guiConfig.objects.cube.rotation.y.max, guiConfig.objects.cube.rotation.y.step).name(guiConfig.objects.cube.rotation.y.name)
                .onChange(value => {
                    updateDebugConfig('objects.cube.rotation.y.value', value);
                });

            rotFolder.add(mesh.rotation, 'z', guiConfig.objects.cube.rotation.z.min, guiConfig.objects.cube.rotation.z.max, guiConfig.objects.cube.rotation.z.step).name(guiConfig.objects.cube.rotation.z.name)
                .onChange(value => {
                    updateDebugConfig('objects.cube.rotation.z.value', value);
                });

            // Scale controls
            const scaleFolder = cubeFolder.addFolder('Scale');

            scaleFolder.add(mesh.scale, 'x', guiConfig.objects.cube.scale.x.min, guiConfig.objects.cube.scale.x.max, guiConfig.objects.cube.scale.x.step).name(guiConfig.objects.cube.scale.x.name)
                .onChange(value => {
                    updateDebugConfig('objects.cube.scale.x.value', value);
                });

            scaleFolder.add(mesh.scale, 'y', guiConfig.objects.cube.scale.y.min, guiConfig.objects.cube.scale.y.max, guiConfig.objects.cube.scale.y.step).name(guiConfig.objects.cube.scale.y.name)
                .onChange(value => {
                    updateDebugConfig('objects.cube.scale.y.value', value);
                });

            scaleFolder.add(mesh.scale, 'z', guiConfig.objects.cube.scale.z.min, guiConfig.objects.cube.scale.z.max, guiConfig.objects.cube.scale.z.step).name(guiConfig.objects.cube.scale.z.name)
                .onChange(value => {
                    updateDebugConfig('objects.cube.scale.z.value', value);
                });

            // Material controls
            const material = mesh.material;
            const materialFolder = cubeFolder.addFolder(guiConfig.objects.cube.material.folder);

            // Get saved material properties with defaults from config
            const defaultColor = guiConfig.objects.cube.material.color.color;
            const savedColor = getDebugConfigValue('objects.cube.material.color.value', defaultColor);
            const defaultWireframe = getDefaultValue('objects.cube.material.wireframe', false);
            const savedWireframe = getDebugConfigValue('objects.cube.material.wireframe.value', defaultWireframe);
            const defaultRoughness = getDefaultValue('objects.cube.material.roughness', 0.5);
            const savedRoughness = getDebugConfigValue('objects.cube.material.roughness.value', defaultRoughness);
            const defaultMetalness = getDefaultValue('objects.cube.material.metalness', 0.5);
            const savedMetalness = getDebugConfigValue('objects.cube.material.metalness.value', defaultMetalness);

            // Apply saved material properties
            material.color.set(savedColor);
            material.wireframe = savedWireframe;
            material.roughness = savedRoughness;
            material.metalness = savedMetalness;

            // Color control
            const matSettings = {
                color: savedColor
            };

            materialFolder.addColor(matSettings, 'color')
                .name(guiConfig.objects.cube.material.color.name)
                .onChange(value => {
                    material.color.set(value);
                    updateDebugConfig('objects.cube.material.color.value', value);
                });

            // Wireframe control
            materialFolder.add(material, 'wireframe')
                .name(guiConfig.objects.cube.material.wireframe.name)
                .onChange(value => {
                    updateDebugConfig('objects.cube.material.wireframe.value', value);
                });

            // Roughness control
            materialFolder.add(material, 'roughness', guiConfig.objects.cube.material.roughness.min, guiConfig.objects.cube.material.roughness.max, guiConfig.objects.cube.material.roughness.step).name(guiConfig.objects.cube.material.roughness.name)
                .onChange(value => {
                    updateDebugConfig('objects.cube.material.roughness.value', value);
                });

            // Metalness control
            materialFolder.add(material, 'metalness', guiConfig.objects.cube.material.metalness.min, guiConfig.objects.cube.material.metalness.max, guiConfig.objects.cube.material.metalness.step).name(guiConfig.objects.cube.material.metalness.name)
                .onChange(value => {
                    updateDebugConfig('objects.cube.material.metalness.value', value);
                });

            // Animation controls
            const animFolder = cubeFolder.addFolder(guiConfig.objects.cube.animation.folder);

            animFolder.add(animationRef.current, 'enabled')
                .name(guiConfig.objects.cube.animation.enabled.name)
                .onChange(value => {
                    updateDebugConfig('objects.cube.animation.enabled.value', value);
                });

            animFolder.add(animationRef.current, 'speed', guiConfig.objects.cube.animation.speed.min, guiConfig.objects.cube.animation.speed.max, guiConfig.objects.cube.animation.speed.step).name(guiConfig.objects.cube.animation.speed.name)
                .onChange(value => {
                    updateDebugConfig('objects.cube.animation.speed.value', value);
                });

            // Fermer les sous-dossiers si configuré ainsi
            if (guiConfig.gui.closeFolders) {
                posFolder.close();
                rotFolder.close();
                scaleFolder.close();
                materialFolder.close();
                animFolder.close();
            }
        }

        return () => {
            if (folderRef.current && gui) {
                // Find the objects folder
                const objectsFolder = gui.folders.find(folder => folder.name === guiConfig.objects.folder);
                if (objectsFolder) {
                    // Remove the cube folder from the objects folder
                    folderRef.current = null;

                    // If objects folder is now empty, remove it too
                    if (objectsFolder.folders.length === 0) {
                        gui.removeFolder(objectsFolder);
                    }
                }
                folderRef.current = null;
            }
        };
    }, [debug, gui, updateDebugConfig, getDebugConfigValue]);

    // Animation du cube
    useFrame((state, delta) => {
        if (dragging && cubeRef.current) {
            // Animation subtile pendant le drag
            cubeRef.current.rotation.y += delta * 2;
        }
<<<<<<< HEAD
    });

    // Gérer le clic sur le marqueur
    const handleMarkerClick = () => {
        // Jouer un son de confirmation
        audioManager.playSound('click', {
            volume: 0.8
        });

        // Compléter l'interaction et réactiver le défilement
        if (interaction?.waitingForInteraction) {
            interaction.completeInteraction();
            console.log('Interaction complétée via clic sur le marqueur');

            // Émettre un événement pour informer le système de marqueurs
            EventBus.trigger(MARKER_EVENTS.INTERACTION_COMPLETE, {
                id: 'cube-marker',
                type: 'interaction'
            });
        }
    };

    return (
        <ModelMarker
            id="cube-marker"
            interactionType="click"
            requiredStep="firstStop"
            markerColor="#44ff44"
            markerText="Cliquez ici"
            onInteract={handleMarkerClick}
            positionOptions={{
                offset: 0.8,
                preferredAxis: 'z'
            }}
        >
=======
    })

    return (
        <>
>>>>>>> fda37488
            <mesh
                ref={cubeRef}
                position={[-2, 0, 0]}
                scale={[1, 1, 1]}
                onPointerOver={() => setHovered(true)}
                onPointerOut={() => setHovered(false)}
                castShadow
            >
<<<<<<< HEAD
                <boxGeometry args={[1, 1, 1]} />
=======
                <boxGeometry args={[1, 1, 1]}/>
>>>>>>> fda37488
                <meshStandardMaterial
                    color={active ? '#ffffff' : (hovered ? '#ff9f6b' : '#ff5533')}
                    metalness={active ? 0.8 : (dragging ? 0.6 : 0.3)}
                    roughness={active ? 0.2 : (dragging ? 0.4 : 0.7)}
                    emissive={dragging ? new THREE.Color('#331100') : new THREE.Color('#000000')}
                />
            </mesh>
<<<<<<< HEAD
        </ModelMarker>
    );
=======

            {/* Effet de glow qui utilise maintenant les paramètres de debug */}
            <OutlineEffect
                objectRef={cubeRef}
                active={effectSettings.active || isWaitingForInteraction}
                color={effectSettings.color}
                thickness={effectSettings.thickness}
                intensity={effectSettings.intensity}
                pulseSpeed={effectSettings.pulseSpeed}
                ref={updateEffectRef}
            />
        </>
    )
>>>>>>> fda37488
}<|MERGE_RESOLUTION|>--- conflicted
+++ resolved
@@ -1,20 +1,14 @@
-import React, { useRef, useState, useEffect } from 'react';
-import { useFrame } from '@react-three/fiber';
-import * as THREE from 'three';
-import useStore from '../Store/useStore';
-import guiConfig from '../Config/guiConfig';
-import { getDefaultValue } from "../Utils/defaultValues.js";
+import React, {useEffect, useRef, useState} from 'react'
+import {useFrame} from '@react-three/fiber'
+import * as THREE from 'three'
+import useStore from '../Store/useStore'
+import guiConfig from '../Config/guiConfig'
+import {getDefaultValue} from "../Utils/defaultValues.js";
 import useObjectClick from '../Hooks/useObjectClick';
 import useDragGesture from '../Hooks/useDragGesture';
-import { audioManager } from '../Utils/AudioManager';
-<<<<<<< HEAD
-import ModelMarker from '../World/ModelMarker.jsx';
-import { EventBus } from '../Utils/EventEmitter';
-import { MARKER_EVENTS } from '../Utils/markerEvents';
-=======
+import {audioManager} from '../Utils/AudioManager';
 import OutlineEffect from '../Utils/OutlineEffect';
 import GlowEffectDebug from '../Utils/GlowEffectDebug';
->>>>>>> fda37488
 
 export default function Cube() {
     const cubeRef = useRef();
@@ -22,20 +16,18 @@
     const [active, setActive] = useState(false);
     const [dragging, setDragging] = useState(false);
     const folderRef = useRef(null);
-    const { debug, gui, updateDebugConfig, getDebugConfigValue, clickListener, interaction } = useStore();
+    const {debug, gui, updateDebugConfig, getDebugConfigValue, clickListener, interaction} = useStore();
 
     // État indiquant si ce cube est l'objet qui nécessite actuellement une interaction
     const [isWaitingForInteraction, setIsWaitingForInteraction] = useState(false)
 
     // Utiliser le nouveau composant de debug pour l'effet de glow
-    const { effectSettings, updateEffectRef } = GlowEffectDebug({ objectRef: cubeRef });
+    const {effectSettings, updateEffectRef} = GlowEffectDebug({objectRef: cubeRef});
 
     // Surveiller l'état d'interaction pour activer l'effet de glow au bon moment
     useEffect(() => {
         // Vérifier si ce cube est l'objet qui nécessite une interaction
-        const isCurrentInteractionTarget =
-            interaction?.waitingForInteraction &&
-            (interaction.currentStep === 'firstStop' || interaction.currentStep === 'secondStop');
+        const isCurrentInteractionTarget = interaction?.waitingForInteraction && (interaction.currentStep === 'firstStop' || interaction.currentStep === 'secondStop');
 
         setIsWaitingForInteraction(isCurrentInteractionTarget);
 
@@ -52,41 +44,41 @@
         }
     }, [clickListener]);
 
-    // Utiliser le hook pour détecter les clics sur le cube - mais ne rien faire au clic
+    // Utiliser le hook pour détecter les clics sur le cube
     useObjectClick({
-        objectRef: cubeRef,
-        enabled: true,
-        debug: debug?.active,
-        onClick: (intersection, event) => {
-            // On ne fait plus rien lors du clic sur le cube
-            // C'est le marqueur qui gère l'interaction maintenant
-            console.log('Cube cliqué, mais pas d\'action directe');
+        objectRef: cubeRef, enabled: true, debug: debug?.active, onClick: (intersection, event) => {
+            // Inverser l'état du cube quand il est cliqué
+            setActive(prev => !prev);
+
+            // Jouer un son de clic avec effet de fondu
+            audioManager.playSound('click', {
+                volume: 0.8
+            });
+
+            // Si nous sommes en attente d'une interaction, la compléter
+            if (interaction?.waitingForInteraction && interaction.currentStep === 'firstStop') {
+                interaction.completeInteraction();
+                console.log('Interaction complétée via clic sur le cube (firstStop)');
+            }
         }
     });
 
     // Utiliser le hook pour détecter les drags sur le cube
-    const { isDragging } = useDragGesture({
-        objectRef: cubeRef,
-        enabled: true,
-        minDistance: 100, // 100 pixels minimum de glissement
+    const {isDragging} = useDragGesture({
+        objectRef: cubeRef, enabled: true, minDistance: 100, // 100 pixels minimum de glissement
         direction: 'horizontal', // Seulement les glissements horizontaux
-        debug: debug?.active,
-        onDragStart: (data) => {
+        debug: debug?.active, onDragStart: (data) => {
             console.log('Drag started on cube');
             setDragging(true);
-        },
-        onDragEnd: (data) => {
+        }, onDragEnd: (data) => {
             console.log('Drag ended on cube', data);
             setDragging(false);
-        },
-        onDragSuccess: (data) => {
+        }, onDragSuccess: (data) => {
             console.log('Successful drag detected:', data);
 
             // Jouer un son de réussite avec un fondu plus long
             audioManager.playSound('drag', {
-                fade: true,
-                fadeTime: 800,
-                volume: 1.0
+                fade: true, fadeTime: 800, volume: 1.0
             });
 
             // Changer l'apparence du cube lors d'un drag réussi
@@ -114,6 +106,7 @@
             // Donner un nom explicite au cube pour faciliter le débogage
             mesh.name = 'MainCube';
             console.log('[Cube] Initialized with name:', mesh.name, 'and UUID:', mesh.uuid);
+
 
             // Appliquer les positions par défaut
             const posX = getDefaultValue('objects.cube.position.x', 0);
@@ -160,7 +153,7 @@
             console.log("Setting up cube debug UI");
 
             // Create objects folder if it doesn't exist yet
-            let objectsFolder = gui.folders.find(folder => folder.name === guiConfig.objects.folder);
+            let objectsFolder = gui.folders.find(folder => folder.name === guiConfig.objects.folder)
             if (!objectsFolder) {
                 objectsFolder = gui.addFolder(guiConfig.objects.folder);
             }
@@ -169,157 +162,157 @@
             }
 
             // Create cube folder
-            const cubeFolder = objectsFolder.addFolder(guiConfig.objects.cube.folder);
-            folderRef.current = cubeFolder;
+            const cubeFolder = objectsFolder.addFolder(guiConfig.objects.cube.folder)
+            folderRef.current = cubeFolder
 
             if (guiConfig.gui.closeFolders) {
                 cubeFolder.close();
             }
 
-            const mesh = cubeRef.current;
+            const mesh = cubeRef.current
 
             // Get saved transform values or use defaults from config
             const savedPosition = {
                 x: getDebugConfigValue('objects.cube.position.x.value', getDefaultValue('objects.cube.position.x', mesh.position.x)),
                 y: getDebugConfigValue('objects.cube.position.y.value', getDefaultValue('objects.cube.position.y', mesh.position.y)),
                 z: getDebugConfigValue('objects.cube.position.z.value', getDefaultValue('objects.cube.position.z', mesh.position.z))
-            };
+            }
 
             const savedRotation = {
                 x: getDebugConfigValue('objects.cube.rotation.x.value', getDefaultValue('objects.cube.rotation.x', mesh.rotation.x)),
                 y: getDebugConfigValue('objects.cube.rotation.y.value', getDefaultValue('objects.cube.rotation.y', mesh.rotation.y)),
                 z: getDebugConfigValue('objects.cube.rotation.z.value', getDefaultValue('objects.cube.rotation.z', mesh.rotation.z))
-            };
+            }
 
             const savedScale = {
                 x: getDebugConfigValue('objects.cube.scale.x.value', getDefaultValue('objects.cube.scale.x', mesh.scale.x)),
                 y: getDebugConfigValue('objects.cube.scale.y.value', getDefaultValue('objects.cube.scale.y', mesh.scale.y)),
                 z: getDebugConfigValue('objects.cube.scale.z.value', getDefaultValue('objects.cube.scale.z', mesh.scale.z))
-            };
+            }
 
             // Apply saved transforms from GUI if they exist, or from defaults
-            mesh.position.set(savedPosition.x, savedPosition.y, savedPosition.z);
-            mesh.rotation.set(savedRotation.x, savedRotation.y, savedRotation.z);
-            mesh.scale.set(savedScale.x, savedScale.y, savedScale.z);
+            mesh.position.set(savedPosition.x, savedPosition.y, savedPosition.z)
+            mesh.rotation.set(savedRotation.x, savedRotation.y, savedRotation.z)
+            mesh.scale.set(savedScale.x, savedScale.y, savedScale.z)
 
             // Position controls
-            const posFolder = cubeFolder.addFolder('Position');
+            const posFolder = cubeFolder.addFolder('Position')
 
             posFolder.add(mesh.position, 'x', guiConfig.objects.cube.position.x.min, guiConfig.objects.cube.position.x.max, guiConfig.objects.cube.position.x.step).name(guiConfig.objects.cube.position.x.name)
                 .onChange(value => {
-                    updateDebugConfig('objects.cube.position.x.value', value);
-                });
+                    updateDebugConfig('objects.cube.position.x.value', value)
+                })
 
             posFolder.add(mesh.position, 'y', guiConfig.objects.cube.position.y.min, guiConfig.objects.cube.position.y.max, guiConfig.objects.cube.position.y.step).name(guiConfig.objects.cube.position.y.name)
                 .onChange(value => {
-                    updateDebugConfig('objects.cube.position.y.value', value);
-                });
+                    updateDebugConfig('objects.cube.position.y.value', value)
+                })
 
             posFolder.add(mesh.position, 'z', guiConfig.objects.cube.position.z.min, guiConfig.objects.cube.position.z.max, guiConfig.objects.cube.position.z.step).name(guiConfig.objects.cube.position.z.name)
                 .onChange(value => {
-                    updateDebugConfig('objects.cube.position.z.value', value);
-                });
+                    updateDebugConfig('objects.cube.position.z.value', value)
+                })
 
             // Rotation controls
-            const rotFolder = cubeFolder.addFolder('Rotation');
+            const rotFolder = cubeFolder.addFolder('Rotation')
 
             rotFolder.add(mesh.rotation, 'x', guiConfig.objects.cube.rotation.x.min, guiConfig.objects.cube.rotation.x.max, guiConfig.objects.cube.rotation.x.step).name(guiConfig.objects.cube.rotation.x.name)
                 .onChange(value => {
-                    updateDebugConfig('objects.cube.rotation.x.value', value);
-                });
+                    updateDebugConfig('objects.cube.rotation.x.value', value)
+                })
 
             rotFolder.add(mesh.rotation, 'y', guiConfig.objects.cube.rotation.y.min, guiConfig.objects.cube.rotation.y.max, guiConfig.objects.cube.rotation.y.step).name(guiConfig.objects.cube.rotation.y.name)
                 .onChange(value => {
-                    updateDebugConfig('objects.cube.rotation.y.value', value);
-                });
+                    updateDebugConfig('objects.cube.rotation.y.value', value)
+                })
 
             rotFolder.add(mesh.rotation, 'z', guiConfig.objects.cube.rotation.z.min, guiConfig.objects.cube.rotation.z.max, guiConfig.objects.cube.rotation.z.step).name(guiConfig.objects.cube.rotation.z.name)
                 .onChange(value => {
-                    updateDebugConfig('objects.cube.rotation.z.value', value);
-                });
+                    updateDebugConfig('objects.cube.rotation.z.value', value)
+                })
 
             // Scale controls
-            const scaleFolder = cubeFolder.addFolder('Scale');
+            const scaleFolder = cubeFolder.addFolder('Scale')
 
             scaleFolder.add(mesh.scale, 'x', guiConfig.objects.cube.scale.x.min, guiConfig.objects.cube.scale.x.max, guiConfig.objects.cube.scale.x.step).name(guiConfig.objects.cube.scale.x.name)
                 .onChange(value => {
-                    updateDebugConfig('objects.cube.scale.x.value', value);
-                });
+                    updateDebugConfig('objects.cube.scale.x.value', value)
+                })
 
             scaleFolder.add(mesh.scale, 'y', guiConfig.objects.cube.scale.y.min, guiConfig.objects.cube.scale.y.max, guiConfig.objects.cube.scale.y.step).name(guiConfig.objects.cube.scale.y.name)
                 .onChange(value => {
-                    updateDebugConfig('objects.cube.scale.y.value', value);
-                });
+                    updateDebugConfig('objects.cube.scale.y.value', value)
+                })
 
             scaleFolder.add(mesh.scale, 'z', guiConfig.objects.cube.scale.z.min, guiConfig.objects.cube.scale.z.max, guiConfig.objects.cube.scale.z.step).name(guiConfig.objects.cube.scale.z.name)
                 .onChange(value => {
-                    updateDebugConfig('objects.cube.scale.z.value', value);
-                });
+                    updateDebugConfig('objects.cube.scale.z.value', value)
+                })
 
             // Material controls
-            const material = mesh.material;
-            const materialFolder = cubeFolder.addFolder(guiConfig.objects.cube.material.folder);
+            const material = mesh.material
+            const materialFolder = cubeFolder.addFolder(guiConfig.objects.cube.material.folder)
 
             // Get saved material properties with defaults from config
             const defaultColor = guiConfig.objects.cube.material.color.color;
-            const savedColor = getDebugConfigValue('objects.cube.material.color.value', defaultColor);
+            const savedColor = getDebugConfigValue('objects.cube.material.color.value', defaultColor)
             const defaultWireframe = getDefaultValue('objects.cube.material.wireframe', false);
-            const savedWireframe = getDebugConfigValue('objects.cube.material.wireframe.value', defaultWireframe);
+            const savedWireframe = getDebugConfigValue('objects.cube.material.wireframe.value', defaultWireframe)
             const defaultRoughness = getDefaultValue('objects.cube.material.roughness', 0.5);
-            const savedRoughness = getDebugConfigValue('objects.cube.material.roughness.value', defaultRoughness);
+            const savedRoughness = getDebugConfigValue('objects.cube.material.roughness.value', defaultRoughness)
             const defaultMetalness = getDefaultValue('objects.cube.material.metalness', 0.5);
-            const savedMetalness = getDebugConfigValue('objects.cube.material.metalness.value', defaultMetalness);
+            const savedMetalness = getDebugConfigValue('objects.cube.material.metalness.value', defaultMetalness)
 
             // Apply saved material properties
-            material.color.set(savedColor);
-            material.wireframe = savedWireframe;
-            material.roughness = savedRoughness;
-            material.metalness = savedMetalness;
+            material.color.set(savedColor)
+            material.wireframe = savedWireframe
+            material.roughness = savedRoughness
+            material.metalness = savedMetalness
 
             // Color control
             const matSettings = {
                 color: savedColor
-            };
+            }
 
             materialFolder.addColor(matSettings, 'color')
                 .name(guiConfig.objects.cube.material.color.name)
                 .onChange(value => {
-                    material.color.set(value);
-                    updateDebugConfig('objects.cube.material.color.value', value);
-                });
+                    material.color.set(value)
+                    updateDebugConfig('objects.cube.material.color.value', value)
+                })
 
             // Wireframe control
             materialFolder.add(material, 'wireframe')
                 .name(guiConfig.objects.cube.material.wireframe.name)
                 .onChange(value => {
-                    updateDebugConfig('objects.cube.material.wireframe.value', value);
-                });
+                    updateDebugConfig('objects.cube.material.wireframe.value', value)
+                })
 
             // Roughness control
             materialFolder.add(material, 'roughness', guiConfig.objects.cube.material.roughness.min, guiConfig.objects.cube.material.roughness.max, guiConfig.objects.cube.material.roughness.step).name(guiConfig.objects.cube.material.roughness.name)
                 .onChange(value => {
-                    updateDebugConfig('objects.cube.material.roughness.value', value);
-                });
+                    updateDebugConfig('objects.cube.material.roughness.value', value)
+                })
 
             // Metalness control
             materialFolder.add(material, 'metalness', guiConfig.objects.cube.material.metalness.min, guiConfig.objects.cube.material.metalness.max, guiConfig.objects.cube.material.metalness.step).name(guiConfig.objects.cube.material.metalness.name)
                 .onChange(value => {
-                    updateDebugConfig('objects.cube.material.metalness.value', value);
-                });
+                    updateDebugConfig('objects.cube.material.metalness.value', value)
+                })
 
             // Animation controls
-            const animFolder = cubeFolder.addFolder(guiConfig.objects.cube.animation.folder);
+            const animFolder = cubeFolder.addFolder(guiConfig.objects.cube.animation.folder)
 
             animFolder.add(animationRef.current, 'enabled')
                 .name(guiConfig.objects.cube.animation.enabled.name)
                 .onChange(value => {
-                    updateDebugConfig('objects.cube.animation.enabled.value', value);
-                });
+                    updateDebugConfig('objects.cube.animation.enabled.value', value)
+                })
 
             animFolder.add(animationRef.current, 'speed', guiConfig.objects.cube.animation.speed.min, guiConfig.objects.cube.animation.speed.max, guiConfig.objects.cube.animation.speed.step).name(guiConfig.objects.cube.animation.speed.name)
                 .onChange(value => {
-                    updateDebugConfig('objects.cube.animation.speed.value', value);
-                });
+                    updateDebugConfig('objects.cube.animation.speed.value', value)
+                })
 
             // Fermer les sous-dossiers si configuré ainsi
             if (guiConfig.gui.closeFolders) {
@@ -334,28 +327,28 @@
         return () => {
             if (folderRef.current && gui) {
                 // Find the objects folder
-                const objectsFolder = gui.folders.find(folder => folder.name === guiConfig.objects.folder);
+                const objectsFolder = gui.folders.find(folder => folder.name === guiConfig.objects.folder)
                 if (objectsFolder) {
                     // Remove the cube folder from the objects folder
                     folderRef.current = null;
 
                     // If objects folder is now empty, remove it too
                     if (objectsFolder.folders.length === 0) {
-                        gui.removeFolder(objectsFolder);
+                        gui.removeFolder(objectsFolder)
                     }
                 }
-                folderRef.current = null;
-            }
-        };
-    }, [debug, gui, updateDebugConfig, getDebugConfigValue]);
-
-    // Animation du cube
+                folderRef.current = null
+            }
+        }
+    }, [debug, gui, updateDebugConfig, getDebugConfigValue])
+
+    // Animation
     useFrame((state, delta) => {
+        // Animation code if needed
         if (dragging && cubeRef.current) {
-            // Animation subtile pendant le drag
+            // Optionnel: ajouter une animation subtile pendant le drag
             cubeRef.current.rotation.y += delta * 2;
         }
-<<<<<<< HEAD
     });
 
     // Gérer le clic sur le marqueur
@@ -364,75 +357,54 @@
         audioManager.playSound('click', {
             volume: 0.8
         });
-
-        // Compléter l'interaction et réactiver le défilement
+// Compléter l'interaction et réactiver le défilement
         if (interaction?.waitingForInteraction) {
             interaction.completeInteraction();
             console.log('Interaction complétée via clic sur le marqueur');
 
             // Émettre un événement pour informer le système de marqueurs
             EventBus.trigger(MARKER_EVENTS.INTERACTION_COMPLETE, {
-                id: 'cube-marker',
-                type: 'interaction'
+                id: 'cube-marker', type: 'interaction'
             });
         }
     };
-
-    return (
-        <ModelMarker
-            id="cube-marker"
-            interactionType="click"
-            requiredStep="firstStop"
-            markerColor="#44ff44"
-            markerText="Cliquez ici"
-            onInteract={handleMarkerClick}
-            positionOptions={{
-                offset: 0.8,
-                preferredAxis: 'z'
-            }}
+    return (<ModelMarker
+        id="cube-marker"
+        interactionType="click"
+        requiredStep="firstStop"
+        markerColor="#44ff44"
+        markerText="Cliquez ici"
+        onInteract={handleMarkerClick}
+        positionOptions={{
+            offset: 0.8, preferredAxis: 'z'
+        }}
+    >
+        <mesh
+            ref={cubeRef}
+            position={[-2, 0, 0]}
+            scale={[1, 1, 1]}
+            onPointerOver={() => setHovered(true)}
+            onPointerOut={() => setHovered(false)}
+            castShadow
         >
-=======
-    })
-
-    return (
-        <>
->>>>>>> fda37488
-            <mesh
-                ref={cubeRef}
-                position={[-2, 0, 0]}
-                scale={[1, 1, 1]}
-                onPointerOver={() => setHovered(true)}
-                onPointerOut={() => setHovered(false)}
-                castShadow
-            >
-<<<<<<< HEAD
-                <boxGeometry args={[1, 1, 1]} />
-=======
-                <boxGeometry args={[1, 1, 1]}/>
->>>>>>> fda37488
-                <meshStandardMaterial
-                    color={active ? '#ffffff' : (hovered ? '#ff9f6b' : '#ff5533')}
-                    metalness={active ? 0.8 : (dragging ? 0.6 : 0.3)}
-                    roughness={active ? 0.2 : (dragging ? 0.4 : 0.7)}
-                    emissive={dragging ? new THREE.Color('#331100') : new THREE.Color('#000000')}
-                />
-            </mesh>
-<<<<<<< HEAD
-        </ModelMarker>
-    );
-=======
-
-            {/* Effet de glow qui utilise maintenant les paramètres de debug */}
-            <OutlineEffect
-                objectRef={cubeRef}
-                active={effectSettings.active || isWaitingForInteraction}
-                color={effectSettings.color}
-                thickness={effectSettings.thickness}
-                intensity={effectSettings.intensity}
-                pulseSpeed={effectSettings.pulseSpeed}
-                ref={updateEffectRef}
+            <boxGeometry args={[1, 1, 1]}/>
+            <meshStandardMaterial
+                color={active ? '#ffffff' : (hovered ? '#ff9f6b' : '#ff5533')}
+                metalness={active ? 0.8 : (dragging ? 0.6 : 0.3)}
+                roughness={active ? 0.2 : (dragging ? 0.4 : 0.7)}
+                emissive={dragging ? new THREE.Color('#331100') : new THREE.Color('#000000')}
             />
-        </>
-    )
->>>>>>> fda37488
+        </mesh>
+
+        {/* Effet de glow qui utilise maintenant les paramètres de debug */}
+        <OutlineEffect
+            objectRef={cubeRef}
+            active={effectSettings.active || isWaitingForInteraction}
+            color={effectSettings.color}
+            thickness={effectSettings.thickness}
+            intensity={effectSettings.intensity}
+            pulseSpeed={effectSettings.pulseSpeed}
+            ref={updateEffectRef}
+        />
+    </ModelMarker>)
 }