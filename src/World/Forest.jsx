import {useEffect, useRef, useState} from 'react';
import {useThree} from '@react-three/fiber';
import * as THREE from 'three';
import {EventBus, useEventEmitter} from '../Utils/EventEmitter';
import useStore from '../Store/useStore';
import templateManager from '../Config/TemplateManager';
import {textureManager} from '../Config/TextureManager';

// -------------------- OPTIMIZED LOD PARAMETERS --------------------
const LOD_CONFIG = {
    MAX_DETAIL_DISTANCE: 60, MIN_DETAIL_DISTANCE: 90, LOD_LEVELS: 1, MIN_DETAIL_PERCENTAGE: 0.15, DEBUG_LOD: false
};

const TRUNK_SWITCH_CONFIG = {
    SWITCH_DISTANCE: 3000, SWITCH_RANGE: 7, CHUNK_SIZE: 20, DEBUG_SWITCH: false
};

// Optimized loading configuration
const LOADING_CONFIG = {
    BATCH_SIZE: 10, BATCH_DELAY: 20, PRIORITY_RADIUS: 100, MAX_WORKERS: 2, ENABLE_GEOMETRY_CACHE: true, CHUNK_SIZE: 60
};
// ----------------------------------------------------------------------

// Improved geometry cache with better memory management
const GeometryCache = {
    cache: new Map(), materials: new Map(), // New: Global material cache for strict reuse
    stats: {hits: 0, misses: 0},

    getKey(objectId, detailLevel) {
        return `${objectId}_lod_${detailLevel.toFixed(2)}`;
    },

    has(objectId, detailLevel) {
        const result = this.cache.has(this.getKey(objectId, detailLevel));
        if (result) this.stats.hits++; else this.stats.misses++;
        return result;
    },

    get(objectId, detailLevel) {
        return this.cache.get(this.getKey(objectId, detailLevel));
    },

    set(objectId, detailLevel, geometry) {
        this.cache.set(this.getKey(objectId, detailLevel), geometry);
    },

    // New: Get or create shared material
    getMaterial(objectId, properties = {}) {
        if (!this.materials.has(objectId)) {
            // Create a new material if it doesn't exist
            const material = textureManager.getMaterial(objectId, {
                aoIntensity: 0.0, alphaTest: 1.0, ...properties
            });

            // Important: Optimize material for instance rendering
            if (material) {
                material.uniformsNeedUpdate = false;
                // Disable material features that cause additional draw calls
                material.needsUpdate = false;

                // Store in cache
                this.materials.set(objectId, material);
            }
            return material;
        }
        return this.materials.get(objectId);
    },

    clear() {
        this.cache.forEach(geometry => {
            if (geometry && geometry.dispose) {
                geometry.dispose();
            }
        });
        this.cache.clear();

        // Also dispose materials when clearing cache
        this.materials.forEach(material => {
            if (material && material.dispose) {
                material.dispose();
            }
        });
        this.materials.clear();
    }
};

// Object type groups for batching similar objects
const OBJECT_TYPE_GROUPS = {
    trees: ['TreeNaked', 'TrunkLarge', 'TrunkThin', 'TreeStump'],
    bushes: ['Bush', 'BushBlueberry', 'BushRaspberry', 'BushTrunk', 'BushStrawberry'],
    plants: ['FlowerBell', 'FlowerClover', 'PlantClematis', 'PlantMiscanthus', 'PlantPuccinellia', 'PlantReed'],
    misc: ['BigRock', 'RockWater', 'RockWater2', 'MushroomDuo', 'MushroomSolo'],
};

// Get group for object type for better batching
const getObjectTypeGroup = (objectId) => {
    // D'abord, vérifier si l'objet a un groupe spécifique dans templateManager
    const templateManagerGroup = templateManager.getGroupFromObjectId(objectId);

    // Si l'objet est spécifiquement dans le groupe 'end' ou 'screen', retourner ce groupe
    if (templateManagerGroup === 'end' || templateManagerGroup === 'screen') {
        return templateManagerGroup;
    }

    // Sinon, utiliser la classification existante pour le batching
    for (const [groupName, types] of Object.entries(OBJECT_TYPE_GROUPS)) {
        if (types.includes(objectId)) return groupName;
    }
    return 'default';
};

export default function Forest() {
    const {scene, camera} = useThree();
    const forestRef = useRef(new THREE.Group());
    const endGroupRef = useRef(new THREE.Group());
    const screenGroupRef = useRef(new THREE.Group());
    const assetManager = window.assetManager;
    const eventEmitter = useEventEmitter();

    const endGroupVisible = useStore(state => state.endGroupVisible);
    const screenGroupVisible = useStore(state => state.screenGroupVisible);
    const setEndGroupVisible = useStore(state => state.setEndGroupVisible);
    const setScreenGroupVisible = useStore(state => state.setScreenGroupVisible);

    // État pour attendre la stabilité de la caméra
    const [cameraStable, setCameraStable] = useState(false);
    const [forestLoadingStarted, setForestLoadingStarted] = useState(false);
    const cameraStabilityTimerRef = useRef(null);

    // Refs for data and state
    const objectPositionsRef = useRef(null);
    const objectModelsRef = useRef(null);
    const objectsLoadedRef = useRef(false);
    const lodInstancesRef = useRef([]);
    const animationFrameIdRef = useRef(null);
    const frameSkipRef = useRef(0);
    const FRAME_SKIP = 2;

    // Refs for priority loading
    const loadingQueueRef = useRef([]);
    const isLoadingRef = useRef(false);
    const loadedChunksRef = useRef(new Set());
    const workerPoolRef = useRef([]);

    // Refs for frustum culling
    const frustumRef = useRef(new THREE.Frustum());
    const projScreenMatrixRef = useRef(new THREE.Matrix4());

    // NEW: Track instance statistics
    const instanceStatsRef = useRef({
        totalInstances: 0, visibleInstances: 0, instancedMeshes: 0, lastUpdate: 0
    });

    // Fonction pour vérifier la stabilité de la caméra
    const checkCameraStability = () => {
        console.log("Checking camera stability...");

        // Nettoyer le timer précédent s'il existe
        if (cameraStabilityTimerRef.current) {
            clearTimeout(cameraStabilityTimerRef.current);
        }

        // Attendre 2 secondes de stabilité avant de considérer la caméra comme stable
        cameraStabilityTimerRef.current = setTimeout(() => {
            console.log("Camera is now stable - ready to load forest");
            setCameraStable(true);
        }, 2000);
    };

    // Écouteur pour les changements de mode de caméra
    useEffect(() => {
        const handleCameraModeChange = (data) => {
            console.log("Forest received camera mode change event:", data);
            setCameraStable(false);
            checkCameraStability();
        };

        const handleCameraTeleport = (data) => {
            console.log("Forest received camera teleport event:", data);
            setCameraStable(false);
            checkCameraStability();
        };

        // S'abonner aux événements de caméra
        const cameraModeUnsubscribe = EventBus.on('camera-mode-changed', handleCameraModeChange);
        const teleportUnsubscribe = EventBus.on('camera-teleported', handleCameraTeleport);

        // Vérifier la stabilité initiale
        checkCameraStability();

        return () => {
            if (cameraStabilityTimerRef.current) {
                clearTimeout(cameraStabilityTimerRef.current);
            }
            cameraModeUnsubscribe();
            teleportUnsubscribe();
        };
    }, []);

    // Function to toggle group visibility
    const toggleGroupVisibility = (groupRef, currentVisibility, setVisibility) => {
        const newVisibility = !currentVisibility;
        if (groupRef.current) {
            groupRef.current.visible = newVisibility;
        }
        setVisibility(newVisibility);
        return newVisibility;
    };

    useEffect(() => {
        // Marquer le chargement comme non terminé au début
        window.forestLoadingComplete = false;

        // Create the main group and subgroups
        const forestGroup = new THREE.Group();
        forestGroup.name = 'Forest';

        // Create the group for "End" objects
        const endGroup = new THREE.Group();
        endGroup.name = 'EndObjects';
        endGroup.visible = endGroupVisible; // Use store value
        forestGroup.add(endGroup);
        endGroupRef.current = endGroup;

        // Create the group for screens
        const screenGroup = new THREE.Group();
        screenGroup.name = 'ScreenObjects';
        screenGroup.visible = screenGroupVisible; // Use store value
        forestGroup.add(screenGroup);
        screenGroupRef.current = screenGroup;

        scene.add(forestGroup);
        forestRef.current = forestGroup;

<<<<<<< HEAD
        // Update the store with the default visibility states
        setEndGroupVisible(true);
        setScreenGroupVisible(false);


        //
        // setEndGroupVisible(false);
        // setScreenGroupVisible(true);
=======
        setEndGroupVisible(false);
        setScreenGroupVisible(true);
>>>>>>> bcba2069

        // Trigger events to notify other components about initial visibility
        EventBus.trigger('end-group-visibility-changed', false);
        EventBus.trigger('screen-group-visibility-changed', true);

        console.log('Forest groups created, waiting for camera stability before loading...');

        // Initialize worker pool
        initializeWorkerPool();

        return () => {
            cleanupResources();
        };
    }, [scene, camera, assetManager]);

    // Effet pour commencer le chargement quand la caméra est stable
    useEffect(() => {
        if (cameraStable && !forestLoadingStarted) {
            console.log("Camera is stable, starting forest loading...");
            setForestLoadingStarted(true);
            initForestLoading();
        }
    }, [cameraStable, forestLoadingStarted]);

    useEffect(() => {
        // Exposer les références des groupes au niveau global pour l'accès externe
        window.endGroupRef = endGroupRef;
        window.screenGroupRef = screenGroupRef;
<<<<<<< HEAD
        // Todo: set avec le state
        if (window.endGroupRef.current) {
            window.endGroupRef.current.visible = endGroupVisible;
        }
        if (window.screenGroupRef.current) {
            window.screenGroupRef.current.visible = screenGroupVisible;
        }
=======
        window.endGroupRef.current.visible = false;
        window.screenGroupRef.current.visible = true;

>>>>>>> bcba2069
        console.log('Références de groupe exposées:', {
            endGroupRef: endGroupRef.current, screenGroupRef: screenGroupRef.current
        });

        return () => {
            delete window.endGroupRef;
            delete window.screenGroupRef;
        };
    }, [endGroupVisible, screenGroupVisible]);

    const forceGroupVisibility = (force = true) => {
        // Update store
        useStore.getState().setEndGroupVisible(force);
        useStore.getState().setScreenGroupVisible(force);

        // Apply directly to references
        if (endGroupRef.current) {
            endGroupRef.current.visible = force;
        }

        if (screenGroupRef.current) {
            screenGroupRef.current.visible = force;
        }

        // Emit events
        EventBus.trigger('end-group-visibility-changed', force);
        EventBus.trigger('screen-group-visibility-changed', force);
    };

    // Initialize worker pool for geometry creation
    const initializeWorkerPool = () => {
        workerPoolRef.current = Array(LOADING_CONFIG.MAX_WORKERS).fill(null).map(() => ({
            busy: false, id: Math.random().toString(36).substring(7)
        }));
    };

    // Main function for loading the forest
    const initForestLoading = async () => {
        try {
            console.log("Starting forest loading process...");

            // 1. Load positions first
            const positions = await loadObjectPositions();
            if (!positions) {
                console.error('Failed to load tree positions');
                return;
            }
            objectPositionsRef.current = positions;
            useStore.getState().setTreePositions(positions);

            // 2. Load necessary models (optimized with Promise.all)
            const models = await loadObjectModelsOptimized();
            if (!models) {
                console.error('Failed to load tree models');
                return;
            }
            objectModelsRef.current = models;

            // 3. Prepare priority loading queue - now with type grouping
            prepareLoadingQueue(positions);

            // 4. Start progressive loading
            startProgressiveLoading();

            // 5. Start LOD update loop
            updateLODs();

        } catch (error) {
            console.error('Error initializing forest:', error);
        }
    };

    const loadObjectPositions = async () => {
        try {
            // Try possible paths
            const paths = ['./data/treePositions.json', '/data/treePositions.json', '../data/treePositions.json', 'treePositions.json'];

            // Promise.race to take the first working path
            const fetchPromises = paths.map(path => fetch(path)
                .then(response => {
                    if (!response.ok) throw new Error(`Path ${path} failed`);
                    return response.json();
                })
                .then(data => {
                    return data;
                })
                .catch(err => {
                    return null;
                }));

            // Add store fallback
            const storePromise = new Promise(resolve => {
                const storePositions = useStore.getState().treePositions;
                if (storePositions) {
                    resolve(storePositions);
                } else {
                    resolve(null);
                }
            });

            // Take the first valid result
            const results = await Promise.all([...fetchPromises, storePromise]);
            const validResult = results.find(result => result !== null);

            if (validResult) {
                return validResult;
            }

            console.error('Could not load object positions from any source');
            return null;
        } catch (error) {
            console.error('Error loading object positions:', error);
            return useStore.getState().treePositions || null;
        }
    };

    const loadObjectModelsOptimized = async () => {
        if (!assetManager) {
            console.warn('AssetManager not available');
            return null;
        }

        try {
            // Get required asset info
            const requiredAssetsInfo = templateManager.getRequiredAssets();
            const requiredAssetNames = requiredAssetsInfo.map(asset => asset.name);

            // Create promise object for each asset
            const modelPromises = requiredAssetNames.map(assetName => {
                return new Promise(resolve => {
                    // Check if model is already loaded
                    const model = assetManager.getItem(assetName);
                    if (model) {
                        resolve({name: assetName, model});
                        return;
                    }

                    // Otherwise, listen for load event
                    const onAssetLoaded = (loadedName, loadedModel) => {
                        if (loadedName === assetName) {
                            // Unsubscribe to avoid memory leaks
                            assetManager.off('assetLoaded', onAssetLoaded);
                            resolve({name: assetName, model: loadedModel});
                        }
                    };

                    // Subscribe to event
                    assetManager.on('assetLoaded', onAssetLoaded);

                    // Request loading if necessary
                    if (!assetManager.isLoading(assetName)) {
                        assetManager.loadAsset(assetName);
                    }
                });
            });

            // Wait for all models to load
            const loadedModels = await Promise.all(modelPromises);

            // Convert to object
            const modelObject = {};
            loadedModels.forEach(({name, model}) => {
                modelObject[name] = model;
            });

            return modelObject;
        } catch (error) {
            console.error('Error loading models:', error);
            return null;
        }
    };

    // New optimized version to group by both type and position
    const prepareLoadingQueue = (positions) => {
        if (!positions || !camera) return;

        const queue = [];
        const cameraPosition = camera.position.clone();
        const CHUNK_SIZE = LOADING_CONFIG.CHUNK_SIZE;

        // Group similar object types to reduce state changes
        const typeGroups = {};

        // First, group all positions by object type group and chunk
        Object.keys(positions).forEach(objectId => {
            if (objectId === templateManager.undefinedCategory || !positions[objectId] || positions[objectId].length === 0) {
                return;
            }

            // Get the object group for better batching
            const objectGroup = getObjectTypeGroup(objectId);

            // Initialize group if needed
            if (!typeGroups[objectGroup]) {
                typeGroups[objectGroup] = {};
            }

            // Group positions by chunk
            positions[objectId].forEach(pos => {
                const chunkX = Math.floor(pos.x / CHUNK_SIZE);
                const chunkZ = Math.floor(pos.z / CHUNK_SIZE);
                const chunkId = `${objectGroup}_${chunkX}_${chunkZ}`;

                if (!typeGroups[objectGroup][chunkId]) {
                    typeGroups[objectGroup][chunkId] = {
                        objectGroup,
                        chunkX,
                        chunkZ,
                        chunkId,
                        objects: {},
                        center: new THREE.Vector3((chunkX + 0.5) * CHUNK_SIZE, 0, (chunkZ + 0.5) * CHUNK_SIZE)
                    };
                }

                // Add to the type group's object list
                if (!typeGroups[objectGroup][chunkId].objects[objectId]) {
                    typeGroups[objectGroup][chunkId].objects[objectId] = [];
                }

                typeGroups[objectGroup][chunkId].objects[objectId].push(pos);
            });
        });

        // Convert grouped chunks to queue items
        Object.values(typeGroups).forEach(groupChunks => {
            Object.values(groupChunks).forEach(chunk => {
                // Calculate distance to camera for priority
                const distanceToCamera = chunk.center.distanceTo(cameraPosition);

                queue.push({
                    ...chunk, distanceToCamera, priority: distanceToCamera <= LOADING_CONFIG.PRIORITY_RADIUS ? 1 : 0
                });
            });
        });

        // Sort queue by priority and distance
        queue.sort((a, b) => {
            if (a.priority !== b.priority) return b.priority - a.priority;
            return a.distanceToCamera - b.distanceToCamera;
        });

        loadingQueueRef.current = queue;
    };

    // Start progressive loading
    const startProgressiveLoading = () => {
        if (isLoadingRef.current || loadingQueueRef.current.length === 0) return;

        isLoadingRef.current = true;
        processNextBatch();
    };

    // Process a batch of chunks
    const processNextBatch = async () => {
        const queue = loadingQueueRef.current;

        if (queue.length === 0) {
            isLoadingRef.current = false;

            // Marquer le chargement comme terminé
            window.forestLoadingComplete = true;
            console.log('Forest loading complete! CameraSwitcher can now safely interact with forest objects.');

            // Trigger event when everything is loaded
            EventBus.trigger('forest-ready');
            objectsLoadedRef.current = true;

            // Log material and geometry cache stats
            console.log('Forest loading complete!', {
                instancedMeshes: lodInstancesRef.current.length,
                geometryCacheStats: GeometryCache.stats,
                materialCacheSize: GeometryCache.materials.size
            });

            return;
        }

        // Take a batch of chunks to process
        const batch = queue.splice(0, LOADING_CONFIG.BATCH_SIZE);

        // Preload textures for object types in batch
        const objectTypes = new Set();
        batch.forEach(chunk => {
            Object.keys(chunk.objects).forEach(type => objectTypes.add(type));
        });
        const preloadedTextures = await preloadTexturesForModels(Array.from(objectTypes));

        // Process each chunk in batch in parallel
        await Promise.all(batch.map(chunk => createChunkInstances(chunk, preloadedTextures)));

        // Schedule next batch after short delay
        setTimeout(() => {
            processNextBatch();
        }, LOADING_CONFIG.BATCH_DELAY);
    };

    // Create instances for a chunk with distribution to groups
    const createChunkInstances = async (chunk, preloadedTextures) => {
        const {objectGroup, chunkId, objects, center} = chunk;

        // Check if this chunk has already been processed
        if (loadedChunksRef.current.has(chunkId)) {
            return;
        }

        // Mark as processed
        loadedChunksRef.current.add(chunkId);

        try {
            // Process each object type in this chunk
            const instances = [];

            for (const [objectId, positions] of Object.entries(objects)) {
                if (positions.length === 0) continue;

                // Get the model
                const model = objectModelsRef.current[objectId];
                if (!model) {
                    // console.warn(`Model not found for ${objectId}`);
                    continue;
                }

                // Create LOD instanced meshes for this object type
                const objectInstances = await createLodInstancedMeshesForObjects(objectId, model, positions, preloadedTextures, center, chunkId);

                instances.push(...objectInstances);
            }

            // Determine which group the object belongs to
            let targetGroup = forestRef.current;

            // Screen objects go to screen group
            if (objectGroup === 'screen' || chunk.chunkId.includes('Screen')) {
                targetGroup = screenGroupRef.current;
            }
            // Objects with "End" in their ID go to "End" group
            else if (objectGroup === 'end' || chunk.chunkId.includes('End')) {
                targetGroup = endGroupRef.current;
            }

            // Add instances to appropriate group and instance list
            instances.forEach(instance => {
                // If it's a TrunkThinPlane, hide it initially
                if (instance.userData.objectId === 'TrunkThinPlane') {
                    instance.visible = false;
                }

                targetGroup.add(instance);
                lodInstancesRef.current.push(instance);
            });

            // Update instance stats
            instanceStatsRef.current.instancedMeshes += instances.length;
            instances.forEach(instance => {
                if (instance.count) {
                    instanceStatsRef.current.totalInstances += instance.count;
                }
            });

        } catch (error) {
            console.error(`Error creating instances for chunk ${chunkId}:`, error);
        }
    };

    // NEW: Optimized method that creates instances for multiple object types in a chunk
    const createLodInstancedMeshesForObjects = async (objectId, model, positions, preloadedTextures, chunkCenter, chunkId) => {
        if (!positions || positions.length === 0) {
            return [];
        }

        // Find geometry
        let geometry = null;

        // Extract geometry from first mesh
        model.scene.traverse((child) => {
            if (child.isMesh && child.geometry && !geometry) {
                geometry = child.geometry.clone();
            }
        });

        if (!geometry) {
            console.warn(`No geometry found in ${objectId} model`);
            return [];
        }

        // OPTIMIZATION: Use global material cache for strict reuse
        const material = GeometryCache.getMaterial(objectId, {
            aoIntensity: 0.0, alphaTest: 1.0
        });

        if (!material) {
            console.warn(`Failed to create material for ${objectId}`);
            return [];
        }

        // Create LOD instances
        const instances = [];
        const lodLevels = LOD_CONFIG.LOD_LEVELS;
        const distanceRange = LOD_CONFIG.MIN_DETAIL_DISTANCE - LOD_CONFIG.MAX_DETAIL_DISTANCE;

        // Create a temporary object for matrix calculations
        const dummy = new THREE.Object3D();

        // Create instanced meshes for each LOD level
        for (let level = 0; level < lodLevels; level++) {
            // Calculate detail level
            const detailLevel = level === 0 ? 1.0 : 1.0 - (level / (lodLevels - 1));

            // Calculate distance range for this LOD level
            const minDistance = level === 0 ? 0 : LOD_CONFIG.MAX_DETAIL_DISTANCE + (level - 1) / (lodLevels - 1) * distanceRange;
            const maxDistance = level === lodLevels - 1 ? Infinity : LOD_CONFIG.MAX_DETAIL_DISTANCE + level / (lodLevels - 1) * distanceRange;

            // Check geometry cache or create simplified geometry
            let levelGeometry;

            if (LOADING_CONFIG.ENABLE_GEOMETRY_CACHE && GeometryCache.has(objectId, detailLevel)) {
                levelGeometry = GeometryCache.get(objectId, detailLevel);
            } else {
                // Create new simplified geometry
                levelGeometry = await createOptimizedGeometry(geometry, detailLevel, objectId);

                // Cache for reuse
                if (LOADING_CONFIG.ENABLE_GEOMETRY_CACHE) {
                    GeometryCache.set(objectId, detailLevel, levelGeometry);
                }
            }

            if (!levelGeometry) continue;

            // OPTIMIZATION: Use existing material reference
            // Create instanced mesh with efficient parameters
            const instancedMesh = new THREE.InstancedMesh(levelGeometry, material, positions.length);

            // OPTIMIZATION: Set renderOrder by distance to reduce overdraw
            instancedMesh.renderOrder = -minDistance;

            instancedMesh.name = `${objectId}_lod${level}_chunk${chunkId}`;
            instancedMesh.castShadow = true;
            instancedMesh.receiveShadow = true;

            // Set custom properties for LOD management
            instancedMesh.userData.lodLevel = level;
            instancedMesh.userData.minDistance = minDistance;
            instancedMesh.userData.maxDistance = maxDistance;
            instancedMesh.userData.chunkCenter = chunkCenter;
            instancedMesh.userData.objectId = objectId;
            instancedMesh.userData.chunkId = chunkId;

            // For TrunkThin, calculate custom threshold
            if (objectId === 'TrunkThin' || objectId === 'TrunkThinPlane') {
                // Extract chunkX and chunkZ from chunkId
                const parts = chunkId.split('_');
                const chunkX = parts.length > 1 ? parseInt(parts[1]) : 0;
                const chunkZ = parts.length > 2 ? parseInt(parts[2]) : 0;

                instancedMesh.userData.customSwitchThreshold = getChunkCustomThreshold(chunkId, chunkX, chunkZ);
            }

            // Calculate bounding sphere for frustum culling
            const boundingSphere = new THREE.Sphere(chunkCenter.clone(), LOADING_CONFIG.CHUNK_SIZE * Math.sqrt(2));
            instancedMesh.userData.boundingSphere = boundingSphere;

            // Set instance matrices
            positions.forEach((pos, index) => {
                dummy.position.set(pos.x, pos.y, pos.z);
                dummy.rotation.set(pos.rotationX, pos.rotationY, pos.rotationZ);
                dummy.scale.set(pos.scaleX, pos.scaleY, pos.scaleZ);
                dummy.updateMatrix();
                instancedMesh.setMatrixAt(index, dummy.matrix);
            });

            // Update instance matrices
            instancedMesh.instanceMatrix.needsUpdate = true;

            // OPTIMIZATION: Pre-compute bounds for faster culling
            instancedMesh.computeBoundingSphere();
            instancedMesh.computeBoundingBox();

            // Add to instance list
            instances.push(instancedMesh);
        }

        return instances;
    };

    const getChunkHash = (chunkId, x, z) => {
        // Use a simple hash algorithm to generate a pseudo-random but stable value
        let hash = 0;
        for (let i = 0; i < chunkId.length; i++) {
            hash = (hash << 5) - hash + chunkId.charCodeAt(i);
            hash |= 0; // Convert to 32-bit integer
        }
        // Add influence of coordinates for more variation
        hash += x * 73 + z * 151;
        return hash;
    };

    const getChunkCustomThreshold = (chunkId, chunkX, chunkZ) => {
        const hash = getChunkHash(chunkId, chunkX, chunkZ);
        // Generate variation between -SWITCH_RANGE/2 and +SWITCH_RANGE/2
        const variation = (hash % TRUNK_SWITCH_CONFIG.SWITCH_RANGE) - (TRUNK_SWITCH_CONFIG.SWITCH_RANGE / 2);
        return TRUNK_SWITCH_CONFIG.SWITCH_DISTANCE + variation;
    };

    const resetProcessingFlags = () => {
        lodInstancesRef.current.forEach(instance => {
            if (instance.userData && (instance.userData.objectId === 'TrunkThin' || instance.userData.objectId === 'TrunkThinPlane')) {
                instance.userData.processed = false;
            }
        });
    };

    // IMPROVED: Optimized geometry simplification for fewer polygons while maintaining shape
    const createOptimizedGeometry = (geometry, detailLevel, objectId) => {
        if (!geometry) return null;

        // Clone geometry to avoid modifying original
        const clonedGeometry = geometry.clone();

        // If maximum detail level, return original geometry
        if (detailLevel >= 0.999) {
            return clonedGeometry;
        }

        // Calculate ratio of triangles to keep
        // Linear interpolation between MIN_DETAIL_PERCENTAGE and 1.0
        const ratio = LOD_CONFIG.MIN_DETAIL_PERCENTAGE + (1.0 - LOD_CONFIG.MIN_DETAIL_PERCENTAGE) * detailLevel;

        // IMPROVED: More efficient method of triangle reduction
        if (clonedGeometry.index) {
            const indices = clonedGeometry.index.array;
            const newIndicesCount = Math.floor(indices.length * ratio);
            // Ensure count is divisible by 3 (for complete triangles)
            const adjustedCount = Math.floor(newIndicesCount / 3) * 3;

            // Create new index buffer with fewer triangles
            const newIndices = new Uint32Array(adjustedCount);

            // Sample triangles evenly instead of just taking the first ones
            const stride = Math.max(1, Math.floor(1 / ratio));

            // Use uniform sampling to preserve shape better
            for (let i = 0, j = 0; i < adjustedCount; i += 3, j += 3 * stride) {
                // Keep triangles at regular intervals
                const baseIndex = (j % (indices.length - 2));
                newIndices[i] = indices[baseIndex];
                newIndices[i + 1] = indices[baseIndex + 1];
                newIndices[i + 2] = indices[baseIndex + 2];
            }

            clonedGeometry.setIndex(new THREE.BufferAttribute(newIndices, 1));
        }
        // If geometry is not indexed
        else if (clonedGeometry.attributes.position) {
            const positions = clonedGeometry.attributes.position.array;
            const newPositionsCount = Math.floor(positions.length * ratio);
            // Ensure count is divisible by 9
            const adjustedCount = Math.floor(newPositionsCount / 9) * 9;

            const newPositions = new Float32Array(adjustedCount);

            // Sample triangles evenly
            const stride = Math.max(1, Math.floor(1 / ratio));
            for (let i = 0, j = 0; i < adjustedCount; i += 9, j += 9 * stride) {
                // Copy entire triangles
                const baseIndex = (j % (positions.length - 8));
                for (let k = 0; k < 9; k++) {
                    newPositions[i + k] = positions[baseIndex + k];
                }
            }

            // Update position attribute
            clonedGeometry.setAttribute('position', new THREE.BufferAttribute(newPositions, 3));

            // Update other attributes (normals, UVs, etc.)
            if (clonedGeometry.attributes.normal) {
                const normals = clonedGeometry.attributes.normal.array;
                const newNormals = new Float32Array(adjustedCount);
                for (let i = 0, j = 0; i < adjustedCount; i += 9, j += 9 * stride) {
                    const baseIndex = (j % (normals.length - 8));
                    for (let k = 0; k < 9; k++) {
                        newNormals[i + k] = normals[baseIndex + k];
                    }
                }
                clonedGeometry.setAttribute('normal', new THREE.BufferAttribute(newNormals, 3));
            }

            if (clonedGeometry.attributes.uv) {
                const uvs = clonedGeometry.attributes.uv.array;
                const newUVs = new Float32Array(adjustedCount / 3 * 2);
                for (let i = 0, j = 0; i < adjustedCount / 3 * 2; i += 6, j += 6 * stride) {
                    const baseIndex = (j % (uvs.length - 5));
                    for (let k = 0; k < 6; k++) {
                        newUVs[i + k] = uvs[baseIndex + k];
                    }
                }
                clonedGeometry.setAttribute('uv', new THREE.BufferAttribute(newUVs, 2));
            }
        }

        // Cleanup and optimization
        clonedGeometry.computeBoundingSphere();
        clonedGeometry.computeBoundingBox();

        // OPTIMIZATION: Remove any non-essential attributes
        const essentialAttributes = ['position', 'normal', 'uv'];
        for (const key in clonedGeometry.attributes) {
            if (!essentialAttributes.includes(key)) {
                clonedGeometry.deleteAttribute(key);
            }
        }

        return clonedGeometry;
    };

    // Function to preload textures
    const preloadTexturesForModels = async (modelIds) => {
        if (!textureManager) return {};

        const loadedTextures = {};

        // Load textures for each model in parallel
        const texturePromises = modelIds.map(async (modelId) => {
            if (textureManager.hasTextures(modelId)) {
                try {
                    const textures = await textureManager.preloadTexturesForModel(modelId);
                    if (textures) {
                        loadedTextures[modelId] = textures;
                    }
                } catch (error) {
                    console.warn(`Error preloading textures for ${modelId}:`, error);
                }
            }
        });

        await Promise.all(texturePromises);
        return loadedTextures;
    };

    // Check frustum culling
    const isInFrustum = (boundingSphere, frustum) => {
        return frustum.intersectsSphere(boundingSphere);
    };

    // Update LODs - optimized to reduce state changes
    const updateLODs = () => {
        // Skip frames to reduce update frequency
        frameSkipRef.current++;
        if (frameSkipRef.current < FRAME_SKIP) {
            animationFrameIdRef.current = requestAnimationFrame(updateLODs);
            return;
        }
        frameSkipRef.current = 0;

        // Reset processing flags
        resetProcessingFlags();

        if (camera && lodInstancesRef.current.length > 0) {
            const cameraPosition = camera.position;

            // Update frustum for culling
            projScreenMatrixRef.current.multiplyMatrices(camera.projectionMatrix, camera.matrixWorldInverse);
            frustumRef.current.setFromProjectionMatrix(projScreenMatrixRef.current);

            // Create Maps to store TrunkThin and TrunkThinPlane objects by position
            const trunkThinMap = new Map();
            const trunkThinPlaneMap = new Map();

            // Reset visible instance counter
            instanceStatsRef.current.visibleInstances = 0;

            // First pass: identify and index all TrunkThin and TrunkThinPlane
            lodInstancesRef.current.forEach(instance => {
                if (!instance.userData) return;

                const objectId = instance.userData.objectId;

                // Skip objects other than TrunkThin and TrunkThinPlane
                if (objectId !== 'TrunkThin' && objectId !== 'TrunkThinPlane') return;

                // Create key based on position to identify pairs
                const posKey = instance.userData.chunkCenter ? `${instance.userData.chunkCenter.x.toFixed(2)}_${instance.userData.chunkCenter.y.toFixed(2)}_${instance.userData.chunkCenter.z.toFixed(2)}` : null;

                if (!posKey) return;

                // Store instance in appropriate map with custom threshold
                if (objectId === 'TrunkThin') {
                    // Calculate custom threshold for this chunk if not already done
                    if (!instance.userData.customSwitchThreshold && instance.userData.chunkId) {
                        const [_, chunkX, chunkZ] = instance.userData.chunkId.split('_').map(Number);
                        instance.userData.customSwitchThreshold = getChunkCustomThreshold(instance.userData.chunkId, chunkX || 0, chunkZ || 0);
                    }
                    trunkThinMap.set(posKey, instance);
                } else if (objectId === 'TrunkThinPlane') {
                    trunkThinPlaneMap.set(posKey, instance);
                }
            });

            // Second pass: update visibility of all objects
            lodInstancesRef.current.forEach(instance => {
                if (!instance.userData) return;

                // Calculate distance to chunk center
                const chunkCenter = instance.userData.chunkCenter;
                if (!chunkCenter) return;

                const distance = chunkCenter.distanceTo(cameraPosition);

                // Check frustum culling first (major optimization)
                const visible = isInFrustum(instance.userData.boundingSphere, frustumRef.current);

                const objectId = instance.userData.objectId;

                // Special logic for TrunkThin and TrunkThinPlane
                if (objectId === 'TrunkThin' || objectId === 'TrunkThinPlane') {
                    // Create position key
                    const posKey = `${chunkCenter.x.toFixed(2)}_${chunkCenter.y.toFixed(2)}_${chunkCenter.z.toFixed(2)}`;

                    if (visible) {
                        if (objectId === 'TrunkThin') {
                            // Use custom threshold if available
                            const switchThreshold = instance.userData.customSwitchThreshold || TRUNK_SWITCH_CONFIG.SWITCH_DISTANCE;

                            // TrunkThin is visible if distance is less than custom threshold
                            instance.visible = distance < switchThreshold;

                            // Update corresponding TrunkThinPlane if found
                            const planeInstance = trunkThinPlaneMap.get(posKey);
                            if (planeInstance) {
                                planeInstance.visible = visible && distance >= switchThreshold;
                                if (planeInstance.visible) {
                                    instanceStatsRef.current.visibleInstances += planeInstance.count || 0;
                                }
                            }
                        } else if (objectId === 'TrunkThinPlane') {
                            // Find corresponding TrunkThin to get threshold
                            const thinInstance = trunkThinMap.get(posKey);
                            const switchThreshold = thinInstance?.userData.customSwitchThreshold || TRUNK_SWITCH_CONFIG.SWITCH_DISTANCE;

                            // TrunkThinPlane is visible if distance is greater or equal to threshold
                            instance.visible = distance >= switchThreshold;

                            // Skip if corresponding TrunkThin already processed, otherwise update
                            if (thinInstance && !thinInstance.userData.processed) {
                                thinInstance.visible = visible && distance < switchThreshold;
                                thinInstance.userData.processed = true; // Mark as processed
                                if (thinInstance.visible) {
                                    instanceStatsRef.current.visibleInstances += thinInstance.count || 0;
                                }
                            }
                        }
                    } else {
                        // Not in frustum, hide
                        instance.visible = false;
                    }
                } else {
                    // Standard logic for other objects
                    if (visible) {
                        // Check if this LOD level should be visible based on distance
                        const minDistance = instance.userData.minDistance || 0;
                        const maxDistance = instance.userData.maxDistance || Infinity;

                        // Define visibility based on distance
                        instance.visible = (distance >= minDistance && distance < maxDistance);

                        // Count visible instances
                        if (instance.visible) {
                            instanceStatsRef.current.visibleInstances += instance.count || 0;
                        }
                    } else {
                        // Not in view frustum, hide it
                        instance.visible = false;
                    }
                }
            });

            // Periodically log statistics (every ~5 seconds)
            const now = performance.now();
            if (now - instanceStatsRef.current.lastUpdate > 5000) {
                instanceStatsRef.current.lastUpdate = now;
                console.log('Forest performance stats:', {
                    totalInstances: instanceStatsRef.current.totalInstances,
                    visibleInstances: instanceStatsRef.current.visibleInstances,
                    visiblePercent: Math.round((instanceStatsRef.current.visibleInstances / instanceStatsRef.current.totalInstances) * 100) + '%',
                    instancedMeshCount: instanceStatsRef.current.instancedMeshes,
                });
            }
        }

        // Continue animation loop
        animationFrameIdRef.current = requestAnimationFrame(updateLODs);
    };

    // Complete cleanup function
    const cleanupResources = () => {
        // Cancel animation frame
        if (animationFrameIdRef.current) {
            cancelAnimationFrame(animationFrameIdRef.current);
            animationFrameIdRef.current = null;
        }

        // Nettoyer le timer de stabilité
        if (cameraStabilityTimerRef.current) {
            clearTimeout(cameraStabilityTimerRef.current);
            cameraStabilityTimerRef.current = null;
        }

        // Marquer le chargement comme non terminé
        window.forestLoadingComplete = false;

        // Clean up event listeners
        EventBus.off('tree-positions-ready');

        // Clean up instances
        if (forestRef.current) {
            scene.remove(forestRef.current);

            // Efficiently clean up instances
            lodInstancesRef.current.forEach(instance => {
                if (instance.geometry && !instance.geometry.isInstancedBufferGeometry) {
                    instance.geometry.dispose();
                }
                // Material cleanup is now handled by the GeometryCache
            });

            lodInstancesRef.current = [];
        }

        // Clear geometry cache
        if (LOADING_CONFIG.ENABLE_GEOMETRY_CACHE) {
            GeometryCache.clear();
        }
    };

    return null;
}<|MERGE_RESOLUTION|>--- conflicted
+++ resolved
@@ -232,7 +232,6 @@
         scene.add(forestGroup);
         forestRef.current = forestGroup;
 
-<<<<<<< HEAD
         // Update the store with the default visibility states
         setEndGroupVisible(true);
         setScreenGroupVisible(false);
@@ -241,10 +240,6 @@
         //
         // setEndGroupVisible(false);
         // setScreenGroupVisible(true);
-=======
-        setEndGroupVisible(false);
-        setScreenGroupVisible(true);
->>>>>>> bcba2069
 
         // Trigger events to notify other components about initial visibility
         EventBus.trigger('end-group-visibility-changed', false);
@@ -273,7 +268,6 @@
         // Exposer les références des groupes au niveau global pour l'accès externe
         window.endGroupRef = endGroupRef;
         window.screenGroupRef = screenGroupRef;
-<<<<<<< HEAD
         // Todo: set avec le state
         if (window.endGroupRef.current) {
             window.endGroupRef.current.visible = endGroupVisible;
@@ -281,11 +275,6 @@
         if (window.screenGroupRef.current) {
             window.screenGroupRef.current.visible = screenGroupVisible;
         }
-=======
-        window.endGroupRef.current.visible = false;
-        window.screenGroupRef.current.visible = true;
-
->>>>>>> bcba2069
         console.log('Références de groupe exposées:', {
             endGroupRef: endGroupRef.current, screenGroupRef: screenGroupRef.current
         });
