// SceneObjectManager.js
// Système centralisé pour la gestion des objets individuels dans la scène
// Gère à la fois les objets interactifs et les objets statiques avec leur placement par défaut

import {INTERACTION_TYPES} from '../Utils/EnhancedObjectMarker';
import MARKER_EVENTS, {EventBus} from '../Utils/EventEmitter';
import {textureManager} from './TextureManager';

class SceneObjectManager {
    constructor() {
        // Définition des étapes dans l'ordre
        this.interactionSteps = [
            'firstStop',
            'secondStop',
            'thirdStop',
            'fourthStop',
            'fifthStop',
<<<<<<< HEAD
=======
            'sixthStop'
            // Ajoutez d'autres étapes si nécessaire
>>>>>>> 2fc667c8
        ];

        // Textes standard pour les différentes étapes d'interaction
        this.stepTexts = {
            'firstStop': "Premier point d'intérêt",
            'secondStop': "Deuxième point d'intérêt",
            'thirdStop': "Troisième point d'intérêt",
            'fourthStop': "Quatrième point d'intérêt",
            'fifthStop': "Cinquième point d'intérêt",
            'sixthStop': "Sixième point d'intérêt",
            'specialStop': "Point spécial",
            // Ajoutez d'autres textes par défaut ici
        };

        // Compteur pour suivre l'ordre des objets interactifs
        this.interactiveObjectsCount = 0;

        // Catalogue des modèles disponibles pour les objets individuels
        // avec leur configuration et placement par défaut
        this.objectCatalog = {
            // Objets interactifs
            'TreeInteractive': {
                id: 'TreeNaked',
                path: '/models/forest/tree/TreeNaked.gltf',
                scale: [0.1, 0.1, 0.1],
                interactive: true,
                useTextures: true,
                interaction: {
                    type: INTERACTION_TYPES.CLICK,
                    text: "Examiner l'arbre",
                    color: "#44ff44",
                    offset: 1.5,
                    axis: "y",
                    interfaceToShow: "none"
                },
                defaultPlacement: {
                    position: [23, 0, -150],
                    rotation: [0, 0, 0],
                    outlinePulse: true,
                    requiredStep: 'firstStop'
                }
            },
            'StumpInteractive': {
                id: 'TreeStump',
                path: '/models/forest/tree/TreeStump.gltf',
                scale: [0.25, 0.25, 0.25],
                interactive: true,
                useTextures: true,
                interaction: {
                    type: INTERACTION_TYPES.LONG_PRESS,
                    text: "Inspecter la souche",
                    color: "#ffbb00",
                    offset: 1.0,
                    axis: "y",
                    interfaceToShow: "camera"
                },
                defaultPlacement: {
                    position: [-1, 0, -138.00],
                    rotation: [0, 0, 0],
                    outlinePulse: true,
                    requiredStep: 'secondStop'
                }
            },

            // Nouveaux objets interactifs - Ajouter sans perturber les existants
            'TrunkLargeInteractive': {
                id: 'TrunkLarge',
                path: '/models/forest/tree/TrunkLarge.gltf',
                scale: [0.15, 0.15, 0.15],
                interactive: true,
                useTextures: true,
                interaction: {
                    type: INTERACTION_TYPES.CLICK,
                    text: "Observer le tronc",
                    color: "#44aacc",
                    offset: 1.2,
                    axis: "y",
                    interfaceToShow: "none"
                },
                defaultPlacement: {
                    position: [-48, 0, -95],
                    rotation: [0, 0, 0],
                    outlinePulse: true,
                    requiredStep: 'thirdStop'
                }
            },
            'ThinTrunkInteractive': {
                id: 'ThinTrunk',
                path: '/models/forest/tree/ThinTrunk.gltf',
                scale: [0.2, 0.2, 0.2],
                interactive: true,
                useTextures: true,
                interaction: {
                    type: INTERACTION_TYPES.LONG_PRESS,
                    text: "Examiner le tronc fin",
                    color: "#ff88cc",
                    offset: 1.0,
                    axis: "y",
                    interfaceToShow: "none"
                },
                defaultPlacement: {
                    position: [-40, 0, -80],
                    rotation: [0, 0, 0],
                    outlinePulse: true,
                    requiredStep: 'fourthStop'
                }
            },
            'BushInteractive': {
                id: 'Bush',
                path: '/models/forest/bush/Bush.glb',
                scale: [0.25, 0.25, 0.25],
                interactive: true,
                useTextures: true,
                interaction: {
                    type: INTERACTION_TYPES.DRAG_RIGHT,
                    text: "Écarter le buisson",
                    color: "#88cc44",
                    offset: 1.0,
                    axis: "y",
                    interfaceToShow: "none"
                },
                defaultPlacement: {
                    position: [-8, 0, -60],
                    rotation: [0, 0, 0],
                    outlinePulse: true,
                    requiredStep: 'fifthStop'
                }
            },
            'DirectionPanelInteractive': {
                id: 'DirectionPanel',
                path: '/models/primary/DirectionPanel.gltf',
                scale: [0.5, 0.5, 0.5],
                interactive: true,
                useTextures: false,
                interaction: {
                    type: INTERACTION_TYPES.CLICK,
                    text: "Lire le panneau",
                    color: "#ffcc44",
                    offset: 1.5,
                    axis: "y",
                    interfaceToShow: "scanner"
                },
                defaultPlacement: {
                    position: [3, 0, -23],
                    rotation: [0, 0, 0],
                    outlinePulse: true,
                    requiredStep: 'sixthStop'
                }
            },
            'Ground': {
                id: 'Bush',
                path: '/models/Ground.glb',
                scale: [1, 1, 1],
                interactive: false,
                useTextures: false,
                defaultPlacements: [
                    {position: [0, 0, 0], rotation: [0, 0, 0]},
                ]
            },
            'DirectionPanel': {
                id: 'DirectionPanel',
                path: '/models/primary/DirectionPanel.gltf',
                scale: [0.605, 0.605, 0.605],
                interactive: false,
                useTextures: true,
                defaultPlacements: [
                    {position: [-8.343, 0, 13.953], rotation: [0, 0.5061454831, 0]}
                ]
            },
            'LeafErable': {
                id: 'LeafErable',
                path: '/models/primary/LeafErable.glb',
                scale: [0.018, 0.018, 0.018],
                interactive: false,
                useTextures: true,
                defaultPlacements: [
                    {position: [-5.895, 0.193, -56.018], rotation: [0, -0.8552113335, 0]}
                ]
            },
            'OakLeaf': {
                id: 'OakLeaf',
                path: '/models/primary/OakLeaf.glb',
                scale: [0.048, 0.048, 0.048],
                interactive: false,
                useTextures: true,
                defaultPlacements: [
                    {position: [-5.747, 0.187, -56.018], rotation: [0, 0, 0]}
                ]
            },
        };

        // Liste des placements d'objets dans la scène
        this.placements = [];

        // Écouter les événements d'interaction
        this._setupEventListeners();

        // Initialiser les placements par défaut
        this._initializeDefaultPlacements();
    }

    // Attribue automatiquement une étape en fonction de l'ordre des objets
    _getNextStep() {
        // Vérifier si nous avons encore des étapes disponibles
        if (this.interactiveObjectsCount < this.interactionSteps.length) {
            const step = this.interactionSteps[this.interactiveObjectsCount];
            this.interactiveObjectsCount++;
            return step;
        }

        // Si tous les steps sont utilisés, générer un nom d'étape basé sur le compteur
        return `additionalStop_${this.interactiveObjectsCount++}`;
    }

    // Génère un markerId basé sur le requiredStep
    _generateMarkerId(objectKey, requiredStep) {
        if (!requiredStep) {
            return `${objectKey}-${Math.random().toString(36).substring(2, 9)}`;
        }

        return `${requiredStep}-marker`;
    }

    // Génère un texte de marqueur basé sur le requiredStep ou le type d'objet
    _generateMarkerText(objectKey, requiredStep, defaultText) {
        // Si une étape est définie et qu'il y a un texte correspondant, l'utiliser
        if (requiredStep && this.stepTexts[requiredStep]) {
            return this.stepTexts[requiredStep];
        }

        // Sinon, utiliser le texte par défaut de l'objet
        if (defaultText) {
            return defaultText;
        }

        // Dernier recours: générer un texte basé sur le type d'objet
        const objectName = objectKey.replace(/Interactive$/, '');
        return `Examiner ${objectName.toLowerCase()}`;
    }

    // Initialiser les placements par défaut à partir du catalogue
    _initializeDefaultPlacements() {
        // Réinitialiser le compteur d'objets interactifs
        this.interactiveObjectsCount = 0;

        Object.entries(this.objectCatalog).forEach(([key, config]) => {
            if (config.interactive && config.defaultPlacement) {
                // Attribuer automatiquement la prochaine étape si non spécifiée
                const requiredStep = config.defaultPlacement.requiredStep || this._getNextStep();

                // Générer automatiquement markerId et markerText si nécessaire
                const markerId = config.defaultPlacement.markerId || this._generateMarkerId(key, requiredStep);
                const markerText = config.defaultPlacement.markerText ||
                    this._generateMarkerText(key, requiredStep, config.interaction.text);

                // Placer un objet interactif
                this.addPlacement(key, config.defaultPlacement.position, {
                    rotation: config.defaultPlacement.rotation || [0, 0, 0],
                    markerId: markerId,
                    markerText: markerText,
                    requiredStep: requiredStep,
                    outlinePulse: config.defaultPlacement.outlinePulse,
                    markerColor: config.defaultPlacement.markerColor,
                    markerOffset: config.defaultPlacement.markerOffset,
                    markerAxis: config.defaultPlacement.markerAxis
                });
            } else if (!config.interactive && config.defaultPlacements) {
                // Placer plusieurs instances d'objets statiques
                config.defaultPlacements.forEach((placement, index) => {
                    this.addPlacement(key, placement.position, {
                        rotation: placement.rotation || [0, 0, 0],
                        scale: placement.scale || config.scale
                    });
                });
            }
        });
    }

    // Ajouter un texte standard pour une étape
    addStepText(stepId, text) {
        this.stepTexts[stepId] = text;
        return this;
    }

    // Obtenir le texte standard pour une étape
    getStepText(stepId) {
        return this.stepTexts[stepId] || `Point d'intérêt`;
    }

    // Configurer les écouteurs d'événements
    _setupEventListeners() {
        // Réagir aux interactions complétées
        EventBus.on(MARKER_EVENTS.INTERACTION_COMPLETE, (data) => {
            const placement = this.placements.find(p => p.markerId === data.id);
            if (placement) {
                console.log(`==== INTERACTION COMPLÉTÉE ====`);
                console.log(`SceneObjectManager: Interaction complétée pour ${placement.markerId}`);
                console.log(`Objet: ${placement.objectKey} à la position [${placement.position}]`);
                console.log(`Étape requise: ${placement.requiredStep}`);
                console.log(`Type d'interaction: ${placement.markerType}`);
                console.log(`=============================`);

                // Exécuter le callback personnalisé si défini
                if (placement.onInteract && typeof placement.onInteract === 'function') {
                    placement.onInteract(data);
                }

                // Mettre à jour l'état d'interaction de l'objet
                placement.interacted = true;
            }
        });
    }

    // Ajouter un nouvel objet au catalogue
    addObjectToCatalog(key, config) {
        if (this.objectCatalog[key]) {
            console.warn(`Objet ${key} existe déjà dans le catalogue. Il sera remplacé.`);
        }

        // Configuration de base pour tous les objets
        const baseConfig = {
            id: config.id || key,
            path: config.path,
            scale: config.scale || [1, 1, 1],
            interactive: config.interactive !== undefined ? config.interactive : false,
            useTextures: config.useTextures !== undefined ? config.useTextures : true
        };

        // Ajouter les propriétés d'interaction si l'objet est interactif
        if (config.interactive) {
            baseConfig.interaction = {
                type: config.interaction?.type || INTERACTION_TYPES.CLICK,
                text: config.interaction?.text || "Interagir",
                color: config.interaction?.color || "#44ff44",
                offset: config.interaction?.offset || 1.0,
                axis: config.interaction?.axis || "y",
                interfaceToShow: config.interaction?.interfaceToShow || null
            };

            // Ajouter le placement par défaut si fourni
            if (config.defaultPlacement) {
                baseConfig.defaultPlacement = config.defaultPlacement;
            }
        } else if (config.defaultPlacements) {
            // Ajouter les placements par défaut pour les objets statiques
            baseConfig.defaultPlacements = config.defaultPlacements;
        }

        this.objectCatalog[key] = baseConfig;

        // Si des placements par défaut sont définis, les ajouter immédiatement
        if (config.interactive && config.defaultPlacement) {
            // Attribuer automatiquement la prochaine étape si non spécifiée
            const requiredStep = config.defaultPlacement.requiredStep || this._getNextStep();

            const markerId = config.defaultPlacement.markerId ||
                this._generateMarkerId(key, requiredStep);
            const markerText = config.defaultPlacement.markerText ||
                this._generateMarkerText(key, requiredStep, config.interaction.text);

            this.addPlacement(key, config.defaultPlacement.position, {
                rotation: config.defaultPlacement.rotation || [0, 0, 0],
                markerId: markerId,
                markerText: markerText,
                requiredStep: requiredStep,
                outlinePulse: config.defaultPlacement.outlinePulse
            });
        } else if (!config.interactive && config.defaultPlacements) {
            config.defaultPlacements.forEach((placement) => {
                this.addPlacement(key, placement.position, {
                    rotation: placement.rotation || [0, 0, 0]
                });
            });
        }

        return this;
    }

    // Récupérer la configuration d'un objet du catalogue
    getObjectFromCatalog(key) {
        return this.objectCatalog[key] || null;
    }

    // Vérifier si un objet utilise des textures
    doesObjectUseTextures(key) {
        return this.objectCatalog[key]?.useTextures === true;
    }

    // Obtenir l'ID de modèle pour appliquer les textures
    getTextureModelId(key) {
        return this.objectCatalog[key]?.id || null;
    }

    // Ajouter un placement d'objet dans la scène
    addPlacement(key, position, options = {}) {
        const objectConfig = this.objectCatalog[key];
        if (!objectConfig) {
            console.error(`Objet "${key}" non trouvé dans le catalogue.`);
            return null;
        }

        const placement = {
            objectKey: key,
            position: position || (objectConfig.defaultPlacement?.position || [0, 0, 0]),
            rotation: options.rotation || (objectConfig.defaultPlacement?.rotation || [0, 0, 0]),
            scale: options.scale || objectConfig.scale || [1, 1, 1],
            visible: options.visible !== undefined ? options.visible : true,
            castShadow: options.castShadow !== undefined ? options.castShadow : true,
            receiveShadow: options.receiveShadow !== undefined ? options.receiveShadow : true,
            useTextures: options.useTextures !== undefined ? options.useTextures : objectConfig.useTextures
        };

        // Si l'objet est interactif, ajouter les propriétés d'interaction
        if (objectConfig.interactive) {
            // Attribuer automatiquement la prochaine étape si non spécifiée
            const requiredStep = options.requiredStep ||
                objectConfig.defaultPlacement?.requiredStep ||
                this._getNextStep();

            const markerId = options.markerId ||
                this._generateMarkerId(key, requiredStep);
            const markerText = options.markerText ||
                this._generateMarkerText(key, requiredStep, objectConfig.interaction.text);

            Object.assign(placement, {
                markerId: markerId,
                requiredStep: requiredStep,
                onInteract: options.onInteract || null,
                markerText: markerText,
                markerColor: options.markerColor || objectConfig.defaultPlacement?.markerColor || objectConfig.interaction.color,
                markerOffset: options.markerOffset || objectConfig.defaultPlacement?.markerOffset || objectConfig.interaction.offset,
                markerAxis: options.markerAxis || objectConfig.defaultPlacement?.markerAxis || objectConfig.interaction.axis,
                markerType: options.markerType || objectConfig.interaction.type,
                outlineColor: options.outlineColor || objectConfig.defaultPlacement?.outlineColor || objectConfig.interaction.color,
                outlinePulse: options.outlinePulse !== undefined ? options.outlinePulse :
                    (objectConfig.defaultPlacement?.outlinePulse !== undefined ?
                        objectConfig.defaultPlacement.outlinePulse : true),
                interacted: false
            });
        }

        this.placements.push(placement);
        return placement;
    }

    // Appliquer les textures à un objet
    async applyTexturesToObject(placement, modelObject) {
        if (!placement || !modelObject) return;

        // Vérifier si l'objet doit utiliser des textures
        if (placement.useTextures === false) return;

        const modelId = this.getTextureModelId(placement.objectKey);

        if (modelId && textureManager) {
            await textureManager.applyTexturesToModel(modelId, modelObject);
        }
    }

    // Récupérer tous les placements
    getAllPlacements() {
        return this.placements;
    }

    // Récupérer les placements filtrés par critères
    getPlacements(filters = {}) {
        return this.placements.filter(placement => {
            // Filtrer par type d'objet
            if (filters.objectKey && placement.objectKey !== filters.objectKey) {
                return false;
            }

            // Filtrer par interactivité
            if (filters.interactive !== undefined) {
                const objectConfig = this.objectCatalog[placement.objectKey];
                if (!objectConfig || objectConfig.interactive !== filters.interactive) {
                    return false;
                }
            }

            // Filtrer par étape requise (pour les objets interactifs)
            if (filters.requiredStep && placement.requiredStep !== filters.requiredStep) {
                return false;
            }

            // Filtrer par état d'interaction (pour les objets interactifs)
            if (filters.interacted !== undefined &&
                placement.interacted !== undefined &&
                placement.interacted !== filters.interacted) {
                return false;
            }

            // Filtrer par visibilité
            if (filters.visible !== undefined && placement.visible !== filters.visible) {
                return false;
            }

            return true;
        });
    }

    // Récupérer uniquement les placements d'objets interactifs
    getInteractivePlacements(filters = {}) {
        return this.getPlacements({...filters, interactive: true});
    }

    // Récupérer uniquement les placements d'objets statiques
    getStaticPlacements(filters = {}) {
        return this.getPlacements({...filters, interactive: false});
    }

    // Récupérer les objets pour une étape spécifique
    getObjectsForStep(stepId) {
        return this.getInteractivePlacements({requiredStep: stepId});
    }

    // Récupérer l'ordre des étapes d'interaction
    getInteractionSteps() {
        return this.interactionSteps;
    }

    // Modifier un placement existant
    updatePlacement(identifier, updates) {
        // L'identifiant peut être soit un markerId pour les objets interactifs,
        // soit un index pour les objets statiques
        let index = -1;

        if (typeof identifier === 'string') {
            // Recherche par markerId (pour objets interactifs)
            index = this.placements.findIndex(p => p.markerId === identifier);
        } else if (typeof identifier === 'number') {
            // Recherche par index
            index = identifier;
        }

        if (index === -1 || index >= this.placements.length) {
            console.error(`Placement avec identifiant "${identifier}" non trouvé.`);
            return false;
        }

        // Si requiredStep est modifié, mettre à jour également le markerId et markerText
        // sauf si explicitement fournis
        if (updates.requiredStep && !updates.markerId) {
            updates.markerId = this._generateMarkerId(
                this.placements[index].objectKey,
                updates.requiredStep
            );
        }

        if (updates.requiredStep && !updates.markerText) {
            updates.markerText = this._generateMarkerText(
                this.placements[index].objectKey,
                updates.requiredStep,
                this.objectCatalog[this.placements[index].objectKey]?.interaction?.text
            );
        }

        this.placements[index] = {
            ...this.placements[index],
            ...updates
        };

        return true;
    }

    // Supprimer un placement
    removePlacement(identifier) {
        let index = -1;

        if (typeof identifier === 'string') {
            // Recherche par markerId (pour objets interactifs)
            index = this.placements.findIndex(p => p.markerId === identifier);
        } else if (typeof identifier === 'number') {
            // Recherche par index
            index = identifier;
        }

        if (index === -1 || index >= this.placements.length) {
            console.error(`Placement avec identifiant "${identifier}" non trouvé.`);
            return false;
        }

        this.placements.splice(index, 1);
        return true;
    }

    // Réinitialiser tous les états d'interaction
    resetInteractions() {
        this.placements.forEach(placement => {
            if (placement.interacted !== undefined) {
                placement.interacted = false;
            }
        });
    }

    // Réinitialiser tous les placements aux valeurs par défaut
    resetToDefaultPlacements() {
        // Vider la liste actuelle des placements
        this.placements = [];

        // Réinitialiser avec les valeurs par défaut
        this._initializeDefaultPlacements();
    }

    // Reordonner les étapes d'interaction des objets existants
    reorderInteractionSteps() {
        // Obtenir tous les objets interactifs placés
        const interactivePlacements = this.getInteractivePlacements();

        // Réinitialiser le compteur d'étapes
        this.interactiveObjectsCount = 0;

        // Réattribuer les étapes dans l'ordre actuel
        interactivePlacements.forEach(placement => {
            const step = this._getNextStep();
            this.updatePlacement(placement.markerId, {
                requiredStep: step
            });
        });
    }

    // Générer la liste des assets nécessaires au format attendu par l'AssetManager
    generateAssetList() {
        const assetSet = new Set();
        const assets = [];

        Object.values(this.objectCatalog).forEach(obj => {
            // Éviter les doublons en utilisant le chemin comme clé
            if (!assetSet.has(obj.path)) {
                assetSet.add(obj.path);

                assets.push({
                    name: obj.id,
                    type: 'gltf',
                    path: obj.path,
                    license: 'CC-BY',
                    author: 'Author',
                    url: ''
                });
            }
        });

        // Ajouter les textures si TextureManager est disponible
        if (textureManager) {
            const textureAssets = textureManager.generateTextureAssetList();
            assets.push(...textureAssets);
        }

        return assets;
    }
}

export const sceneObjectManager = new SceneObjectManager();
export default sceneObjectManager;<|MERGE_RESOLUTION|>--- conflicted
+++ resolved
@@ -15,11 +15,8 @@
             'thirdStop',
             'fourthStop',
             'fifthStop',
-<<<<<<< HEAD
-=======
             'sixthStop'
             // Ajoutez d'autres étapes si nécessaire
->>>>>>> 2fc667c8
         ];
 
         // Textes standard pour les différentes étapes d'interaction
