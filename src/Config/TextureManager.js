import {
<<<<<<< HEAD
    BufferAttribute,
    BufferGeometry,
=======
    BackSide,
    BufferAttribute,
    BufferGeometry,
    Color,
>>>>>>> 3906f096
    DoubleSide,
    FrontSide,
    Group,
    LinearFilter,
    LinearSRGBColorSpace,
    Matrix4,
    Mesh,
    MeshStandardMaterial,
    RepeatWrapping,
    SRGBColorSpace,
    StaticDrawUsage,
    TextureLoader,
<<<<<<< HEAD
=======
    Vector2,
>>>>>>> 3906f096
    Vector3
} from "three";

/**
 * TextureManager - Version optimisée avec support complet des propriétés de matériaux
 *
 * Nouvelles fonctionnalités:
 * - Support complet des propriétés Basic et PBR
 * - Configuration directe dans addTextureMapping
 * - Respect des valeurs jusqu'au rendu final
 * - Gestion des couleurs et vecteurs
 */
class TextureManager {
    constructor() {
        // Structure des chemins de textures disponibles
        this.texturePaths = {};

        // Propriétés personnalisées pour chaque modèle
        this.materialProperties = {};

        // Cache global des textures chargées
        this.loadedTextures = {};

        // Pool de matériaux pour la réutilisation
        this.materialPool = {};

        // Liste des noms d'objets qui recevront une texture d'émission
<<<<<<< HEAD
        this.emissiveObjectNames = ["Cube3", "Plane"];
=======
        this.emissiveObjectNames = [];
>>>>>>> 3906f096

        // Configuration par défaut pour les émissions
        this.emissiveConfig = {
            color: 0xffffff, intensity: 1.5, useTexture: false, emissiveMap: null, forceOverride: true
        };

        // Gestion des instances et statistiques
        this.instanceTracker = {};

        // Gestion de LOD pour les textures
        this.textureResolutions = {
            high: 1.0, medium: 0.5, low: 0.25
        };

        // Niveau de LOD par défaut
        this.currentLOD = 'high';

        // Paramètres d'optimisation
        this.optimizationConfig = {
<<<<<<< HEAD
            mergeThreshold: 1,           // Nombre d'instances avant de considérer une fusion
            maxTextureSize: 1024,        // Taille maximum de texture en pixels
            distanceThresholds: {        // Seuils de distance pour LOD
                high: 15, medium: 25, low: Infinity
            }, instanceMergeDistance: 100,  // Distance max pour une fusion d'instance
            autoMergeEnabled: true,      // Activer la fusion automatique
            memoryBudget: 500,           // Budget mémoire en MB pour les textures
            materialMergeEnabled: true,  // Activer la fusion de matériaux similaires
            materialSimilarityThreshold: 0.85 // Seuil de similarité pour fusionner des matériaux (0.0-1.0)
=======
            mergeThreshold: 1,
            maxTextureSize: 1024,
            distanceThresholds: {
                high: 15, medium: 25, low: Infinity
            },
            instanceMergeDistance: 100,
            autoMergeEnabled: true,
            memoryBudget: 500,
            materialMergeEnabled: true,
            materialSimilarityThreshold: 0.85
>>>>>>> 3906f096
        };

        // Statistiques d'utilisation
        this.stats = {
            texturesLoaded: 0,
            materialsCreated: 0,
            materialsMerged: 0,
            instancesMerged: 0,
            memoryUsage: 0,
            lastOptimization: null
        };

        // Valeurs par défaut COMPLÈTES pour les propriétés de matériaux
        // Incluant TOUTES les propriétés Basic et PBR configurables
        this.defaultMaterialProperties = {
            // ===== BASIC PROPERTIES =====
            // Couleur de base
            color: '#ffffff',

            // Rendu
            wireframe: false, transparent: false, opacity: 1.0, side: DoubleSide, flatShading: false,

            // Depth et test
            depthWrite: true, depthTest: true, alphaTest: 0.0,

            // Autres propriétés de base
            vertexColors: false, toneMapped: true, dithering: false, fog: true,

            // ===== PBR PROPERTIES =====
            // Propriétés PBR principales
            roughness: 0.8, metalness: 0.1, envMapIntensity: 0.0,

            // Ambient Occlusion
            aoIntensity: 0.0,

            // Normal mapping
            normalScale: 1.0,

            // Displacement
            displacementScale: 0.0, displacementBias: 0.0,

            // Bump mapping
            bumpScale: 1.0,

            // Emissive
            emissive: '#000000', emissiveIntensity: 1.0,

            // Specular (pour MeshPhongMaterial)
            shininess: 30, specular: '#111111',

            // Clearcoat (MeshPhysicalMaterial)
            clearcoat: 0.0, clearcoatRoughness: 0.0, reflectivity: 0.5,

            // Transmission (pour matériaux transparents)
            transmission: 0.0, ior: 1.5, thickness: 0.0, attenuationColor: '#ffffff', attenuationDistance: 0.0,

            // Sheen (pour matériaux fabric-like)
            sheen: 0.0, sheenColor: '#ffffff', sheenRoughness: 0.0,

            // Anisotropy (pour métaux brossés)
            anisotropy: 0.0, anisotropyRotation: 0.0,

            // Iridescence (pour surfaces comme bulles de savon)
            iridescence: 0.0, iridescenceIOR: 1.3,

            // Propriétés de rendu avancées
            blending: 'NormalBlending',

            // Propriétés de shadow (appliquées aux meshes)
            castShadow: true, receiveShadow: true,

            // ===== TEXTURE ENABLE/DISABLE SETTINGS =====
            // Contrôle individuel de l'activation des textures
            useTextures: {
                baseColor: true,        // Texture de couleur de base
                diffuse: true,          // Texture diffuse (alias pour baseColor)
                normal: true,           // Carte normale
                normalOpenGL: true,     // Carte normale OpenGL
                roughness: true,        // Carte de rugosité
                metalness: true,        // Carte de métallicité
                ao: true,              // Carte d'occlusion ambiante
                height: true,          // Carte de hauteur
                alpha: true,           // Carte alpha
                opacity: true,         // Carte d'opacité
                emissiveMap: true,     // Carte d'émission
                displacementMap: false, // Carte de déplacement
                bumpMap: false,         // Carte de relief
                lightMap: true,        // Carte d'éclairage
                envMap: true,          // Carte d'environnement
                clearcoatMap: true,    // Carte de vernis
                clearcoatNormalMap: true, // Carte normale de vernis
                clearcoatRoughnessMap: true, // Carte de rugosité de vernis
                transmissionMap: true, // Carte de transmission
                thicknessMap: true,    // Carte d'épaisseur
                sheenColorMap: true,   // Carte de couleur de brillance
                sheenRoughnessMap: true, // Carte de rugosité de brillance
                specularMap: true,     // Carte spéculaire
                specularIntensityMap: true, // Carte d'intensité spéculaire
                iridescenceMap: true,  // Carte d'iridescence
                iridescenceThicknessMap: true, // Carte d'épaisseur d'iridescence
                anisotropyMap: true,   // Carte d'anisotropie
                matcap: true          // Carte MatCap
            }
        };

        this.initializeTextures();
    }

    /**
     * Méthode pour définir l'activation/désactivation des textures
     * @param {string} modelId - ID du modèle
     * @param {Object} textureSettings - Objet avec les paramètres de texture
     * @example
     * textureManager.setTextureUsage('PlantMiscanthus', {
     *     baseColor: false,  // Désactiver la texture de couleur de base
     *     normal: true,      // Garder la texture normale
     *     roughness: false   // Désactiver la texture de rugosité
     * });
     */
    setTextureUsage(modelId, textureSettings) {
        if (!modelId || !textureSettings) {
            console.error("setTextureUsage: modelId et textureSettings sont requis");
            return this;
        }

        // S'assurer que les propriétés du matériau existent
        if (!this.materialProperties[modelId]) {
            this.materialProperties[modelId] = {};
        }

        // S'assurer que useTextures existe
        if (!this.materialProperties[modelId].useTextures) {
            this.materialProperties[modelId].useTextures = {
                ...this.defaultMaterialProperties.useTextures
            };
        }

        // Mettre à jour les paramètres de texture
        Object.entries(textureSettings).forEach(([textureType, enabled]) => {
            if (this.materialProperties[modelId].useTextures.hasOwnProperty(textureType)) {
                this.materialProperties[modelId].useTextures[textureType] = enabled;
            } else {
                console.warn(`Type de texture inconnu: ${textureType}`);
            }
        });

        console.log(`Paramètres de texture mis à jour pour ${modelId}:`, textureSettings);

        // Mettre à jour les matériaux existants
        this._updateExistingMaterialsForModel(modelId);

        return this;
    }

    /**
     * Méthode pour obtenir les paramètres de texture d'un modèle
     */
    getTextureUsage(modelId) {
        const materialProps = this.getMaterialProperties(modelId);
        return materialProps.useTextures || this.defaultMaterialProperties.useTextures;
    }

    /**
     * Méthode pour activer/désactiver une texture spécifique
     */
    setTextureEnabled(modelId, textureType, enabled) {
        return this.setTextureUsage(modelId, {[textureType]: enabled});
    }

    /**
     * Méthode pour vérifier si une texture est activée
     */
    isTextureEnabled(modelId, textureType) {
        const textureSettings = this.getTextureUsage(modelId);
        return textureSettings[textureType] !== false;
    }

    /**
     * Méthode privée pour mettre à jour les matériaux existants
     */
    _updateExistingMaterialsForModel(modelId) {
        const materialKeys = Object.keys(this.materialPool).filter(key => key.startsWith(modelId + '_'));

        materialKeys.forEach(key => {
            const material = this.materialPool[key];
            if (material) {
                // Recharger et appliquer les textures avec les nouveaux paramètres
                this.preloadTexturesForModel(modelId)
                    .then(textures => {
                        if (textures) {
                            const materialProps = this.getMaterialProperties(modelId);
                            this._applyTexturesToMaterial(material, textures, {
                                ...materialProps, modelId: modelId, lod: this.currentLOD
                            });
                        }
                    })
                    .catch(error => {
                        console.error(`Erreur lors de la mise à jour des textures pour ${modelId}:`, error);
                    });
            }
        });
    }

    _safelySetEmissive(material, options = {}) {
        if (!material) return false;

        if (material.emissive && typeof material.emissive.set === 'function') {
            if (options.color) {
                material.emissive.set(options.color);
            }

            if (options.intensity !== undefined && material.emissiveIntensity !== undefined) {
                material.emissiveIntensity = options.intensity;
            }

            if (options.emissiveMap && material.emissiveMap !== undefined) {
                material.emissiveMap = options.emissiveMap;
            } else if (options.useTexture && material.map && material.emissiveMap !== undefined) {
                material.emissiveMap = material.map;
            }

            material.needsUpdate = true;
            return true;
        } else if (material.type === 'MeshBasicMaterial') {
            console.log(`Material ${material.name || 'unnamed'} doesn't support emissive. Using color adjustment as fallback.`);

            if (options.color && material.color) {
                const originalColor = material.color.clone();
                const emissiveColor = new Color(options.color);

                if (!material.userData.originalColor) {
                    material.userData.originalColor = originalColor;
                }

                material.color.lerp(emissiveColor, 0.7);
            }

            material.needsUpdate = true;
            return true;
        }

        console.log(`Material type ${material.type} doesn't support emission properties.`);
        return false;
    }

    forceEmissiveOnObjects(scene) {
        if (!scene) return;

        console.log("Application forcée d'émission sur les objets de type écran...");
        let modifiedCount = 0;

        scene.traverse((node) => {
<<<<<<< HEAD
            // Vérifier si ce nœud doit avoir une émission basée sur son nom
=======
>>>>>>> 3906f096
            const shouldBeEmissive = this.emissiveObjectNames.some(name => node.name.includes(name) || (node.parent && node.parent.name.includes(name)));

            if (node.isMesh && shouldBeEmissive && node.material) {
                const materials = Array.isArray(node.material) ? node.material : [node.material];

                for (let i = 0; i < materials.length; i++) {
                    const mat = materials[i];
                    const applied = this._safelySetEmissive(mat, {
                        color: this.emissiveConfig.color,
                        intensity: this.emissiveConfig.intensity,
                        useTexture: this.emissiveConfig.useTexture,
                        emissiveMap: this.emissiveConfig.emissiveMap
                    });

                    if (applied) {
                        modifiedCount++;
                        console.log(`Émission appliquée à "${node.name}" (matériau: ${mat.type})`);
                    }
                }
            }
        });

        console.log(`Force émissive: ${modifiedCount} matériaux modifiés`);
        return modifiedCount;
    }

    setEmissiveObjectNames(namesArray) {
        if (!Array.isArray(namesArray)) {
            console.error("setEmissiveObjectNames: l'argument doit être un tableau");
            return this;
        }

        this.emissiveObjectNames = [...namesArray];
        console.log(`TextureManager: ${this.emissiveObjectNames.length} noms d'objets configurés pour émission`);
        return this;
    }

    addEmissiveObjectName(name) {
        if (typeof name !== 'string') {
            console.error("addEmissiveObjectName: l'argument doit être une chaîne");
            return this;
        }

        if (!this.emissiveObjectNames.includes(name)) {
            this.emissiveObjectNames.push(name);
            console.log(`TextureManager: Ajout de "${name}" à la liste des objets émissifs`);
        }
        return this;
    }

    setEmissiveConfig(config = {}) {
        this.emissiveConfig = {
            ...this.emissiveConfig, ...config
        };
        console.log("Configuration d'émission mise à jour:", this.emissiveConfig);
        return this;
    }

<<<<<<< HEAD

    // Initialisation des textures basée sur la structure de fichiers
=======
    // Initialisation des textures avec propriétés complètes
>>>>>>> 3906f096
    initializeTextures() {

        // this.addTextureMapping('TrunkThin', 'forest/tree', 'TrunkThin', {
        //     roughness: 0.0,
        //     metalness: 0.0,
        //     envMapIntensity: 0.8,
        //     color: '#8B4513',
        //     normalScale: 1.0,
        //     aoIntensity: 0.0,
        //     castShadow: true,
        //     receiveShadow: true,
        //     useTextures: {
        //         baseColor: false,
        //         normal: false,        // Pas de normal mapping pour le sol
        //         metalness: false,     // Pas de texture de métallicité
        //         envMap: false        // Pas d'environment mapping
        //     }
        // });
        // Arbres
        this.addTextureMapping('TreeNaked', 'forest/tree', null, {
<<<<<<< HEAD
            roughness: 1.0, metalness: 0.59, envMapIntensity: 0.08
=======
            roughness: 1.0, metalness: 0.59, envMapIntensity: 0.08,
>>>>>>> 3906f096
        });

        this.addTextureMapping('TrunkLarge', 'forest/tree', null, {
            roughness: 0.78, metalness: 0.71, envMapIntensity: 0.08
        });

        this.addTextureMapping('TrunkThin', 'forest/tree', 'TrunkThin', {
<<<<<<< HEAD
            roughness: 0.81, metalness: 0.7, envMapIntensity: 0.08
=======
            roughness: 0.81, metalness: 0.7, envMapIntensity: 0.08, color: '#5F4611', useTextures: {
                baseColor: false,
            }
>>>>>>> 3906f096
        });

        // this.addPlantTexture('TrunkThinPlane', 'forest/tree', {
        //     roughness: 0.81,
        //     metalness: 0.7,
        //     envMapIntensity: 0.08
        // });
        this.addTextureMapping('TreeNaked', 'forest/tree', null, {
            roughness: 1.0, metalness: 0.59, envMapIntensity: 0.08
        });

        this.addTextureMapping('TrunkLargeEnd', 'forest/tree', 'TrunkLarge', {
            roughness: 0.78, metalness: 0.71, envMapIntensity: 0.08
        });

        this.addTextureMapping('TrunkThinEnd', 'forest/tree', 'TrunkThin', {
            roughness: 0.81, metalness: 0.7, envMapIntensity: 0.08
        });
        this.addTextureMapping('TreeNakedEnd', 'forest/tree', 'TreeNaked', {
            roughness: 1.0, metalness: 0.59, envMapIntensity: 0.08
        });

        this.addTextureMapping('TrunkLargeDigital', 'forest/tree', 'TrunkLarge', {
            roughness: 0.78, metalness: 0.71, envMapIntensity: 0.08
        });

        this.addTextureMapping('TrunkThinDigital', 'forest/tree', 'TrunkThin', {
            roughness: 0.81, metalness: 0.7, envMapIntensity: 0.08
        });

        this.addTextureMapping('TreeStumpDigital', 'forest/tree', 'TreeNaked', {
            roughness: 0.81, metalness: 0.7, envMapIntensity: 0.08
        });

        this.addTextureMapping('TreeRoots', 'forest/tree', null, {
            roughness: 0.81, metalness: 0.7, // envMapIntensity: 0.08
        });
        this.addRandomizedTexture('TreeRoof', 'forest/tree', {
            roughness: 1.0, metalness: 0.0, // envMapIntensity: 0.05
        });

        // Branches et Buissons
        this.addPlantTexture('BranchTree', 'forest/branch', {
            roughness: 0.7, metalness: 0.0, // envMapIntensity: 0.46,
            castShadow: true, receivedShadow: true,
        });

        this.addPlantTexture('BranchEucalyptus', 'forest/branch', {
            roughness: 0.7, metalness: 0.0, // envMapIntensity: 0.46,
            castShadow: true,

            receivedShadow: true,
        });

        this.addPlantTexture('BranchFig', 'forest/branch', {
            roughness: 0.7, metalness: 0.0, // envMapIntensity: 0.46,
            castShadow: true,

            receivedShadow: true,
        });

        // Buissons
        this.addPlantTexture('Bush', 'forest/bush', {
            roughness: 1.0, // metalness: 1.0,
            // envMapIntensity: 0.46
        });

        this.addPlantTexture('BushBlueberry', 'forest/bush', {
            roughness: 1.0, // metalness: 1.0,
            // envMapIntensity: 0.46
        });

        this.addPlantTexture('BushRaspberry', 'forest/bush', {
            roughness: 1.0, // metalness: 1.0,
            // envMapIntensity: 0.46
        });

        this.addPlantTexture('BushStrawberry', 'forest/bush', {
            roughness: 1.0, // metalness: 1.0,
            // envMapIntensity: 0.46
        });

        this.addPlantTexture('BushTrunk', 'forest/bush', {

            roughness: 0.7, metalness: 0.0, // envMapIntensity: 0.10,
            // castShadow: true,

            // receivedShadow: false,
        });

        // Plantes
        this.addPlantTexture('PlantPuccinellia', 'forest/plant', {

            roughness: 0.7, metalness: 0.0, // envMapIntensity: 0.46,
            castShadow: true,

            receivedShadow: true,
        });

        this.addPlantTexture('PlantReed', 'forest/plant', {

            roughness: 0.7, metalness: 0.0, // envMapIntensity: 0.46,
            castShadow: true,

            receivedShadow: true,
        });
        this.addPlantTexture('animalPaws', 'primary', {

            roughness: 0.7, metalness: 0.0, // envMapIntensity: 0.46,
            castShadow: true,

            receivedShadow: true,
        });

        this.addPlantTexture('PlantMiscanthus', 'forest/plant', {
            roughness: 0.7, metalness: 0.0, // envMapIntensity: 0.46,
            castShadow: true,

            receivedShadow: true,
        });

        this.addPlantTexture('PlantClematis', 'forest/plant', {

            roughness: 0.7, metalness: 0.0, // envMapIntensity: 0.46,
            castShadow: true,

            receivedShadow: true,
        });
        this.addPlantTexture('Grass', 'forest/plant', {
            roughness: 0.7, metalness: 0.0, // envMapIntensity: 0.46,
            castShadow: true,

            receivedShadow: true,
        });

        // Fleurs
        this.addPlantTexture('FlowerBell', 'forest/flower', {
            roughness: 0.7, metalness: 0.0, // envMapIntensity: 0.46,
            castShadow: true,

            receivedShadow: true,
        });

        this.addPlantTexture('FlowerClover', 'forest/flower', {
            roughness: 0.8, // metalness: 1.0,
            // envMapIntensity: 0.46
        });

        this.addPlantTexture('FlowerChicory', 'forest/flower', {
            roughness: 0.75, // metalness: 1.0,
            // envMapIntensity: 0.46
        });

        // Champignons
        this.addPlantTexture('MushroomSolo', 'forest/mushroom', {
            roughness: 0.7, metalness: 0.0, // envMapIntensity: 0.46,
            castShadow: true,

            receivedShadow: true,
        });

        this.addPlantTexture('MushroomDuo', 'forest/mushroom', {
            roughness: 0.7, metalness: 0.0, // envMapIntensity: 0.46,
            castShadow: true,

            receivedShadow: true,
        });
        this.addPlantTexture('AnimalPaws', 'primary', {
            roughness: 0.96, // metalness: 0.4,
            // envMapIntensity: 0.25
        });

        // Rochers
        this.addTextureMapping('BigRock', 'rock', null, {
            roughness: 1.0, metalness: 0.05, envMapIntensity: 0.2, aoIntensity: 0.8
        });

        this.addTextureMapping('RockWater', 'rock', null, {
            roughness: 0.8, metalness: 0.1, envMapIntensity: 0.5, castShadow: true, receivedShadow: true,
        });
        // Sol
<<<<<<< HEAD
        this.addTextureMapping('Ground', 'ground', null, {
            roughness: 0.9,
            metalness: 0.1,
            envMapIntensity: 0.1,
            castShadow: true,
=======
        this.addTextureMapping('Ground', 'ground', 'ForestRoad', {
            roughness: 1.0,
            metalness: 0.0,
            envMapIntensity: 0.0,
            aoIntensity: 1.5,
            normalScale: 1.0,
            castShadow: false,
>>>>>>> 3906f096
            receivedShadow: true,
        });


        // Définition des groupes de matériaux pour la fusion
        this.defineMaterialGroups();
    }

    // Définir des groupes de matériaux qui peuvent être fusionnés
    defineMaterialGroups() {
        this.materialGroups = {
            'forest': ['TreeNaked', 'TrunkLarge', 'TrunkThin', 'TreeStump', 'TreeRoots'],
            'bushes': ['Bush', 'BushBlueberry', 'BushRaspberry', 'BushStrawberry', 'BushTrunk'],
            'plants': ['PlantPuccinellia', 'PlantReed', 'PlantMiscanthus', 'PlantClematis'],
            'flowers': ['FlowerBell', 'FlowerClover', 'FlowerChicory'],
            'mushrooms': ['MushroomSolo', 'MushroomDuo'],
            'rocks': ['BigRock', 'RockWater'],
            'ground': ['Ground']
        };

        this.modelGroupMap = {};
        Object.entries(this.materialGroups).forEach(([group, models]) => {
            models.forEach(model => {
                this.modelGroupMap[model] = group;
            });
        });
    }

    /**
     * Convertit une valeur de propriété en objet Three.js approprié
     */
    _convertPropertyValue(property, value) {
        if (value === null || value === undefined) {
            return value;
        }

        // Gestion des couleurs (format hex string vers Color)
        if (property === 'color' || property === 'emissive' || property === 'specular' || property === 'sheenColor' || property === 'attenuationColor') {
            if (typeof value === 'string') {
                return new Color(value);
            }
            return value;
        }

        // Gestion des propriétés de side
        if (property === 'side') {
            if (typeof value === 'string') {
                switch (value.toLowerCase()) {
                    case 'front':
                    case 'frontside':
                        return FrontSide;
                    case 'back':
                    case 'backside':
                        return BackSide;
                    case 'double':
                    case 'doubleside':
                        return DoubleSide;
                    default:
                        return DoubleSide;
                }
            }
            return value;
        }

        // Gestion des propriétés de blending
        if (property === 'blending') {
            // Laisser Three.js gérer les constantes de blending
            return value;
        }

        // Gestion des Vector2 (normalScale)
        if (property === 'normalScale') {
            if (typeof value === 'number') {
                return new Vector2(value, value);
            }
            return value;
        }

        return value;
    }

    /**
     * Applique les propriétés configurées au matériau - VERSION COMPLÈTE
     */
    _applyMaterialProperties(material, properties) {
        if (!material || !properties) return;

        try {
            // ===== BASIC PROPERTIES =====

            // Couleur
            if (properties.color !== undefined && material.color) {
                const colorValue = this._convertPropertyValue('color', properties.color);
                if (colorValue instanceof Color) {
                    material.color.copy(colorValue);
                } else if (typeof colorValue === 'string') {
                    material.color.set(colorValue);
                }
            }

            // Propriétés de rendu de base
            if (properties.wireframe !== undefined) material.wireframe = properties.wireframe;
            if (properties.transparent !== undefined) material.transparent = properties.transparent;
            if (properties.opacity !== undefined) material.opacity = properties.opacity;
            if (properties.flatShading !== undefined) material.flatShading = properties.flatShading;

            // Side
            if (properties.side !== undefined) {
                material.side = this._convertPropertyValue('side', properties.side);
            }

            // Depth et test
            if (properties.depthWrite !== undefined) material.depthWrite = properties.depthWrite;
            if (properties.depthTest !== undefined) material.depthTest = properties.depthTest;
            if (properties.alphaTest !== undefined) material.alphaTest = properties.alphaTest;

            // Autres propriétés de base
            if (properties.vertexColors !== undefined) material.vertexColors = properties.vertexColors;
            if (properties.toneMapped !== undefined) material.toneMapped = properties.toneMapped;
            if (properties.dithering !== undefined) material.dithering = properties.dithering;
            if (properties.fog !== undefined) material.fog = properties.fog;

            // ===== PBR PROPERTIES =====

            // Propriétés PBR principales
            if (properties.roughness !== undefined) material.roughness = properties.roughness;
            if (properties.metalness !== undefined) material.metalness = properties.metalness;
            if (properties.envMapIntensity !== undefined && material.envMap) {
                material.envMapIntensity = properties.envMapIntensity;
            }

            // Ambient Occlusion
            if (properties.aoIntensity !== undefined && material.aoMap) {
                material.aoMapIntensity = properties.aoIntensity;
            }

            // Normal mapping
            if (properties.normalScale !== undefined && material.normalMap) {
                const normalScaleValue = this._convertPropertyValue('normalScale', properties.normalScale);
                if (normalScaleValue instanceof Vector2) {
                    if (!material.normalScale) material.normalScale = new Vector2();
                    material.normalScale.copy(normalScaleValue);
                } else if (typeof normalScaleValue === 'number') {
                    if (!material.normalScale) material.normalScale = new Vector2();
                    material.normalScale.x = material.normalScale.y = normalScaleValue;
                }
            }

            // Displacement
            if (properties.displacementScale !== undefined && material.displacementMap) {
                material.displacementScale = properties.displacementScale;
            }
            if (properties.displacementBias !== undefined && material.displacementMap) {
                material.displacementBias = properties.displacementBias;
            }

            // Bump mapping
            if (properties.bumpScale !== undefined && material.bumpMap) {
                material.bumpScale = properties.bumpScale;
            }

            // Emissive
            if (properties.emissive !== undefined && material.emissive) {
                const emissiveValue = this._convertPropertyValue('emissive', properties.emissive);
                if (emissiveValue instanceof Color) {
                    material.emissive.copy(emissiveValue);
                } else if (typeof emissiveValue === 'string') {
                    material.emissive.set(emissiveValue);
                }
            }
            if (properties.emissiveIntensity !== undefined && material.emissiveIntensity !== undefined) {
                material.emissiveIntensity = properties.emissiveIntensity;
            }

            // Specular (MeshPhongMaterial)
            if (properties.shininess !== undefined && material.shininess !== undefined) {
                material.shininess = properties.shininess;
            }
            if (properties.specular !== undefined && material.specular) {
                const specularValue = this._convertPropertyValue('specular', properties.specular);
                if (specularValue instanceof Color) {
                    material.specular.copy(specularValue);
                } else if (typeof specularValue === 'string') {
                    material.specular.set(specularValue);
                }
            }

            // Clearcoat (MeshPhysicalMaterial)
            if (properties.clearcoat !== undefined && material.clearcoat !== undefined) {
                material.clearcoat = properties.clearcoat;
            }
            if (properties.clearcoatRoughness !== undefined && material.clearcoatRoughness !== undefined) {
                material.clearcoatRoughness = properties.clearcoatRoughness;
            }
            if (properties.reflectivity !== undefined && material.reflectivity !== undefined) {
                material.reflectivity = properties.reflectivity;
            }

            // Transmission
            if (properties.transmission !== undefined && material.transmission !== undefined) {
                material.transmission = properties.transmission;
            }
            if (properties.ior !== undefined && material.ior !== undefined) {
                material.ior = properties.ior;
            }
            if (properties.thickness !== undefined && material.thickness !== undefined) {
                material.thickness = properties.thickness;
            }
            if (properties.attenuationColor !== undefined && material.attenuationColor) {
                const attenuationValue = this._convertPropertyValue('attenuationColor', properties.attenuationColor);
                if (attenuationValue instanceof Color) {
                    material.attenuationColor.copy(attenuationValue);
                } else if (typeof attenuationValue === 'string') {
                    material.attenuationColor.set(attenuationValue);
                }
            }
            if (properties.attenuationDistance !== undefined && material.attenuationDistance !== undefined) {
                material.attenuationDistance = properties.attenuationDistance;
            }

            // Sheen
            if (properties.sheen !== undefined && material.sheen !== undefined) {
                material.sheen = properties.sheen;
            }
            if (properties.sheenColor !== undefined && material.sheenColor) {
                const sheenValue = this._convertPropertyValue('sheenColor', properties.sheenColor);
                if (sheenValue instanceof Color) {
                    material.sheenColor.copy(sheenValue);
                } else if (typeof sheenValue === 'string') {
                    material.sheenColor.set(sheenValue);
                }
            }
            if (properties.sheenRoughness !== undefined && material.sheenRoughness !== undefined) {
                material.sheenRoughness = properties.sheenRoughness;
            }

            // Anisotropy
            if (properties.anisotropy !== undefined && material.anisotropy !== undefined) {
                material.anisotropy = properties.anisotropy;
            }
            if (properties.anisotropyRotation !== undefined && material.anisotropyRotation !== undefined) {
                material.anisotropyRotation = properties.anisotropyRotation;
            }

            // Iridescence
            if (properties.iridescence !== undefined && material.iridescence !== undefined) {
                material.iridescence = properties.iridescence;
            }
            if (properties.iridescenceIOR !== undefined && material.iridescenceIOR !== undefined) {
                material.iridescenceIOR = properties.iridescenceIOR;
            }

            // Marquer le matériau pour mise à jour
            material.needsUpdate = true;

        } catch (error) {
            console.error("Erreur lors de l'application des propriétés au matériau:", error);
        }
    }

    /**
     * Applique les propriétés de shadow aux meshes
     */
    _applyShadowProperties(mesh, properties) {
        if (!mesh || !properties) return;

        try {
            if (properties.castShadow !== undefined) {
                mesh.castShadow = properties.castShadow;
            }
            if (properties.receiveShadow !== undefined) {
                mesh.receiveShadow = properties.receiveShadow;
            }
        } catch (error) {
            console.error("Erreur lors de l'application des propriétés d'ombre:", error);
        }
    }

    // Méthodes existantes préservées mais améliorées
    setMaterialProperties(modelId, properties) {
        if (!modelId) {
            console.error("setMaterialProperties: modelId est requis");
            return this;
        }

        if (!this.materialProperties[modelId]) {
            this.materialProperties[modelId] = {};
        }

        // Fusionner les propriétés avec conversion des valeurs
        const convertedProperties = {};
        Object.entries(properties).forEach(([key, value]) => {
            convertedProperties[key] = this._convertPropertyValue(key, value);
        });

        this.materialProperties[modelId] = {
<<<<<<< HEAD
            ...this.defaultMaterialProperties, ...this.materialProperties[modelId], ...properties
=======
            ...this.defaultMaterialProperties, ...this.materialProperties[modelId], ...convertedProperties
>>>>>>> 3906f096
        };

        // Mettre à jour les matériaux existants
        const materialKeys = [];
        for (const key in this.materialPool) {
            if (key.startsWith(modelId + '_')) {
                materialKeys.push(key);
            }
        }

        materialKeys.forEach(key => {
            const material = this.materialPool[key];
            if (material) {
                this._applyMaterialProperties(material, this.materialProperties[modelId]);
                material.needsUpdate = true;
                console.log(`Propriétés mises à jour pour le matériau existant ${key}`);
            }
        });

        return this;
    }

    getMaterialProperties(modelId) {
        return this.materialProperties[modelId] || this.defaultMaterialProperties;
    }

    // Méthodes pour les mappings de textures avec support complet des propriétés
    addTextureMapping(modelId, folder, filePrefix = null, materialProperties = null) {
        const prefix = filePrefix || modelId;

        this.texturePaths[modelId] = {
            baseColor: `/textures/${folder}/${prefix}_BaseColor.png`,
            normal: `/textures/${folder}/${prefix}_Normal.png`,
            normalOpenGL: `/textures/${folder}/${prefix}_NormalOpenGL.png`,
            roughness: `/textures/${folder}/${prefix}_Roughness.png`,
            metalness: `/textures/${folder}/${prefix}_Metallic.png`,
            height: `/textures/${folder}/${prefix}_Height.png`
        };

        if (this.isAlphaTextureAvailable(folder, prefix)) {
            this.texturePaths[modelId].alpha = `/textures/${folder}/${prefix}_Alpha.png`;
        }

        if (this.isOpacityTextureAvailable(folder, prefix)) {
            this.texturePaths[modelId].opacity = `/textures/${folder}/${prefix}_Opacity.png`;
        }

        if (materialProperties) {
            this.setMaterialProperties(modelId, materialProperties);
        }
    }

    addPlantTexture(modelId, folder, materialProperties = null) {
        this.texturePaths[modelId] = {
            baseColor: `/textures/${folder}/${modelId}_BaseColor.png`,
        };

        if (this.isAlphaTextureAvailable(folder, modelId)) {
            this.texturePaths[modelId].alpha = `/textures/${folder}/${modelId}_Alpha.png`;
        }

        const defaultProperties = {
            roughness: 0,
            metalness: 0,
            normalMap: null,
            roughnessMap: null,
            metalnessMap: null,
            transparent: false,
            aoMap: null,
            envMap: null,
            side: DoubleSide,
            flatShading: true,
            needsUpdate: true,
            envMapIntensity: 0,
            aoMapIntensity: 0,
            normalScale: 1.0,
            alphaTest: 0.5
        };

        if (materialProperties) {
            this.setMaterialProperties(modelId, {...defaultProperties, ...materialProperties});
        } else {
            this.setMaterialProperties(modelId, defaultProperties);
        }
    }

    // Méthodes utilitaires existantes préservées
    isAlphaTextureAvailable(folder, prefix) {
        const alphaSupportedPrefixes = ['forest/', 'primary'];
        return alphaSupportedPrefixes.some(p => folder.startsWith(p));
    }

    isOpacityTextureAvailable(folder, prefix) {
        return (prefix === 'ForestGrass' || prefix === 'ForestRoad');
    }

    getTexturePathsForModel(modelId) {
        return this.texturePaths[modelId] || null;
    }
<<<<<<< HEAD

    addRandomizedTexture(modelId, folder, options = {}) {
        const variantConfig = {
            // Configuration des variantes disponibles
            baseColor: ['TreeRoof_BaseColor.png', 'TreeRoofDark_BaseColor.png', 'TreeRoofMedium_BaseColor.png'],
            alpha: ['TreeRoof_Alpha.png', 'TreeRoof1_Alpha.png', 'TreeRoof2_Alpha.png', 'TreeRoof3_Alpha.png', 'TreeRoof4_Alpha.png', 'TreeRoof5_Alpha.png'], ...options
        };

        // Fonctions de sélection aléatoire
        const getRandomVariant = (variants) => {
            const index = Math.floor(Math.random() * variants.length);
            return variants[index];
        };

        // Sélectionner aléatoirement un BaseColor et un Alpha
        const selectedBaseColor = getRandomVariant(variantConfig.baseColor);
        const selectedAlpha = getRandomVariant(variantConfig.alpha);

        console.log(`Textures aléatoires pour ${modelId}: BaseColor=${selectedBaseColor}, Alpha=${selectedAlpha}`);

        // Créer un mappage de texture personnalisé
        this.texturePaths[modelId] = {
            baseColor: `/textures/${folder}/${selectedBaseColor}`, alpha: `/textures/${folder}/${selectedAlpha}`
        };

        // Stocker les propriétés du matériau si fournies
        const materialProperties = {
            roughness: 1.0, metalness: 0.0, envMapIntensity: 0.05, ...options.materialProperties
        };

        this.setMaterialProperties(modelId, materialProperties);

        // Stocker l'information sur les variantes pour référence future
        this.texturePaths[modelId].isRandomized = true;
        this.texturePaths[modelId].selectedVariants = {
            baseColor: selectedBaseColor, alpha: selectedAlpha
        };

        return this.texturePaths[modelId];
    }

    addRandomizedTexture(modelId, folder, options = {}) {
        const variantConfig = {
            // Configuration des variantes disponibles
            baseColor: ['TreeRoof_BaseColor.png', 'TreeRoofDark_BaseColor.png', 'TreeRoofMedium_BaseColor.png'],
            alpha: ['TreeRoof_Alpha.png', 'TreeRoof1_Alpha.png', 'TreeRoof2_Alpha.png', 'TreeRoof3_Alpha.png', 'TreeRoof4_Alpha.png', 'TreeRoof5_Alpha.png'], ...options
        };

        // Fonctions de sélection aléatoire
        const getRandomVariant = (variants) => {
            const index = Math.floor(Math.random() * variants.length);
            return variants[index];
        };

        // Sélectionner aléatoirement un BaseColor et un Alpha
        const selectedBaseColor = getRandomVariant(variantConfig.baseColor);
        const selectedAlpha = getRandomVariant(variantConfig.alpha);

        console.log(`Textures aléatoires pour ${modelId}: BaseColor=${selectedBaseColor}, Alpha=${selectedAlpha}`);

        // Créer un mappage de texture personnalisé
        this.texturePaths[modelId] = {
            baseColor: `/textures/${folder}/${selectedBaseColor}`, alpha: `/textures/${folder}/${selectedAlpha}`
        };

        // Stocker les propriétés du matériau si fournies
        const materialProperties = {
            roughness: 1.0, metalness: 0.0, envMapIntensity: 0.05, ...options.materialProperties
        };

        this.setMaterialProperties(modelId, materialProperties);

        // Stocker l'information sur les variantes pour référence future
        this.texturePaths[modelId].isRandomized = true;
        this.texturePaths[modelId].selectedVariants = {
            baseColor: selectedBaseColor, alpha: selectedAlpha
        };

        return this.texturePaths[modelId];
    }

    /**
     * Crée un matériau avec des textures aléatoires pour une instance spécifique
     * @param {string} modelId - Identifiant du modèle de base (par ex. 'TreeRoof')
     * @param {string} instanceId - Identifiant unique pour cette instance (ou null pour en générer un)
     * @param {Object} options - Options supplémentaires
     * @returns {Object} Le matériau créé
     */
    createRandomizedMaterial(modelId, instanceId = null, options = {}) {
        // Générer un ID d'instance si non fourni
        const uniqueId = instanceId || `${modelId}_${Math.floor(Math.random() * 10000)}`;

        // Créer un nouveau mappage de textures pour cette instance spécifique
        this.addRandomizedTexture(uniqueId, options.folder || 'forest/tree', options);

        // Créer un matériau avec ces textures
        const material = this.getMaterial(uniqueId, options);

        // Associer le matériau unique à cet ID pour pouvoir le retrouver
        this.materialPool[`random_${uniqueId}`] = material;

        return material;
    }

    /**
     * Applique des textures aléatoires à tous les meshes TreeRoof dans un modèle
     * @param {Object} modelObject - L'objet 3D contenant potentiellement des TreeRoof
     * @param {Object} options - Options supplémentaires
     * @returns {number} Nombre de meshes modifiés
     */
    applyRandomizedTreeRoofTextures(modelObject, options = {}) {
        if (!modelObject) return 0;

        let modifiedCount = 0;
        const textureInstances = new Map(); // Pour réutiliser les textures sur les objets proches

        modelObject.traverse((node) => {
            // Détecter les meshes qui pourraient être des toits d'arbres
            if (node.isMesh && (node.name.includes('TreeRoof') || (node.parent && node.parent.name.includes('TreeRoof')))) {

                // Créer un identifiant pour ce nœud basé sur sa position générale
                // (les parties proches du même arbre auront le même ID de groupe)
                const groupX = Math.floor(node.position.x / 5);
                const groupY = Math.floor(node.position.y / 5);
                const groupZ = Math.floor(node.position.z / 5);
                const groupId = `group_${groupX}_${groupY}_${groupZ}`;

                let material;

                // Réutiliser le même matériau pour les parties proches du même arbre
                if (textureInstances.has(groupId)) {
                    material = textureInstances.get(groupId);
                } else {
                    // Créer un nouveau matériau randomisé
                    const instanceId = `TreeRoof_${groupId}`;
                    material = this.createRandomizedMaterial('TreeRoof', instanceId, {
                        folder: 'forest/tree', materialProperties: {
                            roughness: 1.0, metalness: 0.0, envMapIntensity: 0.05, ...options.materialProperties
                        }
                    });

                    // Stocker pour réutilisation
                    textureInstances.set(groupId, material);
                }

                // Appliquer le matériau
                node.material = material;
                modifiedCount++;
            }
        });

        console.log(`Textures TreeRoof randomisées appliquées à ${modifiedCount} meshes dans ${textureInstances.size} groupes`);
        return modifiedCount;
    }

=======

>>>>>>> 3906f096
    hasTextures(modelId) {
        return !!this.texturePaths[modelId];
    }

    addTextureForModel(modelId, textureType, texturePath) {
        if (!this.texturePaths[modelId]) {
            this.texturePaths[modelId] = {};
        }

        this.texturePaths[modelId][textureType] = texturePath;
        return this;
    }

    /**
     * Précharger une texture avec gestion de LOD et optimisation mémoire
     */
    async preloadTexture(texturePath) {
        if (typeof texturePath !== 'string') {
            console.error('preloadTexture: le chemin doit être une chaîne, reçu', typeof texturePath);
            return null;
        }

        const cacheKey = `${texturePath}_${this.currentLOD}`;
        if (this.loadedTextures[cacheKey]) {
            return this.loadedTextures[cacheKey];
        }

        return new Promise((resolve, reject) => {
            try {
                const textureLoader = new TextureLoader();
                const lodScale = this.textureResolutions[this.currentLOD];

                textureLoader.load(texturePath, (texture) => {
<<<<<<< HEAD
                    // Configuration standard pour les textures
=======
>>>>>>> 3906f096
                    texture.encoding = SRGBColorSpace;
                    texture.wrapS = RepeatWrapping;
                    texture.wrapT = RepeatWrapping;
                    texture.flipY = false;

<<<<<<< HEAD
                    // Réduire la résolution selon le LOD actuel
                    if (lodScale < 1.0) {
                        texture.minFilter = LinearFilter;
                        texture.magFilter = LinearFilter;
                        // Simuler une réduction de résolution en ajustant l'anisotropie
                        texture.anisotropy = Math.max(1, Math.floor(16 * lodScale));
                    }

                    // Stocker la taille originale pour les statistiques
                    const originalSize = (texture.image?.width || 0) * (texture.image?.height || 0) * 4; // Estimation en bytes
                    texture.userData.memorySize = originalSize * lodScale * lodScale;

                    // Mise à jour des statistiques
                    this.stats.texturesLoaded++;
                    this.stats.memoryUsage += texture.userData.memorySize / (1024 * 1024); // Conversion en MB

                    // Stocker dans le cache global
                    this.loadedTextures[cacheKey] = texture;
                    resolve(texture);
                }, undefined, (error) => {
                    // console.error(`Erreur lors du chargement de la texture ${texturePath}:`, error);
=======
                    if (lodScale < 1.0) {
                        texture.minFilter = LinearFilter;
                        texture.magFilter = LinearFilter;
                        texture.anisotropy = Math.max(1, Math.floor(16 * lodScale));
                    }

                    const originalSize = (texture.image?.width || 0) * (texture.image?.height || 0) * 4;
                    texture.userData.memorySize = originalSize * lodScale * lodScale;

                    this.stats.texturesLoaded++;
                    this.stats.memoryUsage += texture.userData.memorySize / (1024 * 1024);

                    this.loadedTextures[cacheKey] = texture;
                    resolve(texture);
                }, undefined, (error) => {
>>>>>>> 3906f096
                    reject(error);
                });
            } catch (error) {
                console.error(`Exception lors du chargement de la texture ${texturePath}:`, error);
                reject(error);
            }
        });
    }

    async preloadTexturesForModel(modelId) {
        const texturePaths = this.getTexturePathsForModel(modelId);
        if (!texturePaths) return null;

        const loadedTextures = {};
        const promises = [];

        for (const [textureType, texturePath] of Object.entries(texturePaths)) {
            if (typeof texturePath === 'string') {
                const promise = this.preloadTexture(texturePath)
                    .then(texture => {
                        if (texture) {
                            loadedTextures[textureType] = texture;
                        }
                    })
                    .catch(error => {
                        // Silently handle texture loading errors
                    });

                promises.push(promise);
            }
        }

        await Promise.all(promises);
        return loadedTextures;
    }

    configureTexture(texture, textureType) {
        if (!texture || typeof texture !== 'object' || !texture.isTexture) {
            console.warn(`configureTexture: texture invalide pour le type ${textureType}`, texture);
            return;
        }

        switch (textureType) {
            case 'baseColor':
            case 'diffuse':
                texture.encoding = SRGBColorSpace;
                break;
            case 'normal':
            case 'normalOpenGL':
            case 'roughness':
            case 'metalness':
            case 'ao':
            case 'height':
            case 'alpha':
            case 'opacity':
                texture.encoding = LinearSRGBColorSpace;
                break;
        }

        texture.wrapS = RepeatWrapping;
        texture.wrapT = RepeatWrapping;
        texture.needsUpdate = true;
    }

    /**
     * Créer ou récupérer un matériau du pool de matériaux
     */
    getMaterial(modelId, options = {}) {
        const group = this.modelGroupMap[modelId] || 'default';
        const optionsWithLOD = {...options, lod: options.lod || this.currentLOD};
        const key = this._getMaterialKey(modelId, optionsWithLOD);
        const groupKey = `group_${group}_${JSON.stringify(optionsWithLOD)}`;

        if (options.useGroupMaterial && this.materialPool[groupKey]) {
            return this.materialPool[groupKey];
        }

        if (this.materialPool[key]) {
            return this.materialPool[key];
        }

        const materialProperties = this.getMaterialProperties(modelId);

        const material = new MeshStandardMaterial({
            name: `${modelId}_material`,
            side: materialProperties.side || DoubleSide,
            transparent: materialProperties.transparent || false,
            alphaTest: materialProperties.alphaTest || 0.0,
            roughness: materialProperties.roughness,
            metalness: materialProperties.metalness
        });

        this.stats.materialsCreated++;

        // Appliquer immédiatement les propriétés configurées
        this._applyMaterialProperties(material, materialProperties);

        this.preloadTexturesForModel(modelId)
            .then(textures => {
                if (textures) {
                    this._applyTexturesToMaterial(material, textures, {
<<<<<<< HEAD
                        ...optionsWithLOD, ...materialProperties,  // Inclure les propriétés spécifiques du matériau
                        modelId: modelId
=======
                        ...optionsWithLOD, ...materialProperties, modelId: modelId
>>>>>>> 3906f096
                    });

                    if (options.useGroupMaterial && group && !this.materialPool[groupKey]) {
                        this.materialPool[groupKey] = material;
                    }
                }
            })
            .catch(error => {
                console.error(`Erreur lors du chargement des textures pour ${modelId}:`, error);
            });

        this.materialPool[key] = material;
        return material;
    }

    _getMaterialKey(modelId, options) {
        const optionsKey = JSON.stringify(options);
        return `${modelId}_${optionsKey}`;
    }

<<<<<<< HEAD

    // Version privée de applyTexturesToMaterial pour usage interne
    _applyTexturesToMaterial(material, textures, options = {}) {
        if (!material || !textures) return;
        // Récupérer les propriétés spécifiques du matériau
        const materialProps = this.getMaterialProperties(options.modelId || '');

        // Configuration par défaut avec LOD et propriétés spécifiques
=======
    _applyTexturesToMaterial(material, textures, options = {}) {
        if (!material || !textures) return;

        const materialProps = this.getMaterialProperties(options.modelId || '');

>>>>>>> 3906f096
        const config = {
            aoIntensity: materialProps.aoIntensity || 0.5,
            useDisplacement: false,
            displacementScale: materialProps.displacementScale || 0.05,
            useEnvMap: true,
            envMapIntensity: materialProps.envMapIntensity || 0.5,
            normalScale: materialProps.normalScale || 1.0,
            roughness: materialProps.roughness,
            metalness: materialProps.metalness,
            lod: this.currentLOD, ...options
        };

<<<<<<< HEAD
=======
        // Récupérer les paramètres d'activation des textures
        const textureSettings = materialProps.useTextures || this.defaultMaterialProperties.useTextures;

>>>>>>> 3906f096
        try {
            if (material.color) {
                material.userData.originalDefineColor = material.defines?.USE_COLOR;
                material.defines = material.defines || {};
                material.defines.USE_COLOR = false;
            }

<<<<<<< HEAD
            // Application des textures suivant le LOD
            // Pour le LOD bas, désactiver certaines textures complexes
            const applyDetailedTextures = config.lod !== 'low';

            // Carte de couleur de base (BaseColor/Diffuse) - toujours appliquée
            if (textures.baseColor) {
                material.map = textures.baseColor;
                this.configureTexture(material.map, 'baseColor');
            } else if (textures.diffuse) {
                material.map = textures.diffuse;
                this.configureTexture(material.map, 'diffuse');
            }

            // Cartes détaillées - appliquées seulement si le LOD le permet
            if (applyDetailedTextures) {
                // Carte normale
                if (textures.normalOpenGL) {
                    material.normalMap = textures.normalOpenGL;
                    this.configureTexture(material.normalMap, 'normalOpenGL');
                    material.normalScale = {x: config.normalScale, y: config.normalScale};
                } else if (textures.normal) {
                    material.normalMap = textures.normal;
                    this.configureTexture(material.normalMap, 'normal');
                    material.normalScale = {x: config.normalScale, y: config.normalScale};
=======
            const applyDetailedTextures = config.lod !== 'low';

            // Carte de couleur de base - Vérifier si elle est activée
            if (textureSettings.baseColor !== false || textureSettings.diffuse !== false) {
                if (textures.baseColor && textureSettings.baseColor !== false) {
                    material.map = textures.baseColor;
                    this.configureTexture(material.map, 'baseColor');
                } else if (textures.diffuse && textureSettings.diffuse !== false) {
                    material.map = textures.diffuse;
                    this.configureTexture(material.map, 'diffuse');
                }
            } else {
                // Si la texture est désactivée, supprimer la référence
                material.map = null;
                console.log(`Texture baseColor désactivée pour ${options.modelId}`);
            }

            if (applyDetailedTextures) {
                // Carte normale - Vérifier si elle est activée
                if ((textureSettings.normal !== false || textureSettings.normalOpenGL !== false) && (textures.normalOpenGL || textures.normal)) {

                    if (textures.normalOpenGL && textureSettings.normalOpenGL !== false) {
                        material.normalMap = textures.normalOpenGL;
                        this.configureTexture(material.normalMap, 'normalOpenGL');
                    } else if (textures.normal && textureSettings.normal !== false) {
                        material.normalMap = textures.normal;
                        this.configureTexture(material.normalMap, 'normal');
                    }

                    if (material.normalMap) {
                        if (!material.normalScale) {
                            material.normalScale = new Vector2(config.normalScale, config.normalScale);
                        } else {
                            material.normalScale.x = material.normalScale.y = config.normalScale;
                        }
                    }
                } else if (textureSettings.normal === false && textureSettings.normalOpenGL === false) {
                    material.normalMap = null;
                    console.log(`Texture normal désactivée pour ${options.modelId}`);
>>>>>>> 3906f096
                }

                // Carte de rugosité - Vérifier si elle est activée
                if (textures.roughness && textureSettings.roughness !== false) {
                    material.roughnessMap = textures.roughness;
                    this.configureTexture(material.roughnessMap, 'roughness');
                    material.roughness = config.roughness !== undefined ? config.roughness : 1.0;
                } else {
                    if (textureSettings.roughness === false) {
                        material.roughnessMap = null;
                        console.log(`Texture roughness désactivée pour ${options.modelId}`);
                    }
                    if (config.roughness !== undefined) {
                        material.roughness = config.roughness;
                    }
                }

                // Carte de métallicité - Vérifier si elle est activée
                if (textures.metalness && textureSettings.metalness !== false) {
                    material.metalnessMap = textures.metalness;
                    this.configureTexture(material.metalnessMap, 'metalness');
                    material.metalness = config.metalness !== undefined ? config.metalness : 0.0;
                } else {
                    if (textureSettings.metalness === false) {
                        material.metalnessMap = null;
                        console.log(`Texture metalness désactivée pour ${options.modelId}`);
                    }
                    if (config.metalness !== undefined) {
                        material.metalness = config.metalness;
                    }
                }

                // Carte d'occlusion ambiante - Vérifier si elle est activée
                if (textureSettings.ao !== false) {
                    if (textures.ao) {
                        material.aoMap = textures.ao;
                        this.configureTexture(material.aoMap, 'ao');
                        material.aoMapIntensity = config.aoIntensity;
                    } else if (textures.height && !config.useDisplacement && textureSettings.height !== false) {
                        material.aoMap = textures.height;
                        this.configureTexture(material.aoMap, 'height');
                        material.aoMapIntensity = config.aoIntensity;
                    }
                } else {
                    material.aoMap = null;
                    console.log(`Texture AO désactivée pour ${options.modelId}`);
                }

                // Carte de déplacement - Vérifier si elle est activée
                if (config.lod === 'high' && textures.height && config.useDisplacement && textureSettings.height !== false && textureSettings.displacementMap !== false) {
                    material.displacementMap = textures.height;
                    this.configureTexture(material.displacementMap, 'height');
                    material.displacementScale = config.displacementScale;
                } else if (textureSettings.displacementMap === false || textureSettings.height === false) {
                    material.displacementMap = null;
                    if (textureSettings.displacementMap === false) {
                        console.log(`Texture displacement désactivée pour ${options.modelId}`);
                    }
                }

                // Carte de relief (bump) - Vérifier si elle est activée
                if (textures.bump && textureSettings.bumpMap !== false) {
                    material.bumpMap = textures.bump;
                    this.configureTexture(material.bumpMap, 'bump');
                    material.bumpScale = materialProps.bumpScale || 1.0;
                } else if (textureSettings.bumpMap === false) {
                    material.bumpMap = null;
                    console.log(`Texture bump désactivée pour ${options.modelId}`);
                }

                // Carte d'émission - Vérifier si elle est activée
                if (textures.emissiveMap && textureSettings.emissiveMap !== false) {
                    material.emissiveMap = textures.emissiveMap;
                    this.configureTexture(material.emissiveMap, 'emissiveMap');
                } else if (textureSettings.emissiveMap === false) {
                    material.emissiveMap = null;
                    console.log(`Texture emissive désactivée pour ${options.modelId}`);
                }

            } else {
                // Pour le LOD bas, utiliser des valeurs fixes plutôt que des textures
                material.roughness = config.roughness !== undefined ? config.roughness : 0.8;
                material.metalness = config.metalness !== undefined ? config.metalness : 0.1;
            }

            // Carte de transparence (Alpha ou Opacity) - Vérifier si elle est activée
            if (textures.alpha && textureSettings.alpha !== false) {
                material.alphaMap = textures.alpha;
                this.configureTexture(material.alphaMap, 'alpha');
                material.transparent = false;
                material.alphaTest = 1.0;
                material.side = DoubleSide;
            } else if (textures.opacity && textureSettings.opacity !== false) {
                material.alphaMap = textures.opacity;
                this.configureTexture(material.alphaMap, 'opacity');
                material.transparent = true;
                material.alphaTest = 0.5;
            } else {
                if (textureSettings.alpha === false || textureSettings.opacity === false) {
                    material.alphaMap = null;
                    console.log(`Texture alpha/opacity désactivée pour ${options.modelId}`);
                }
            }

            // Environment mapping - Vérifier si elle est activée
            if (config.useEnvMap && config.lod !== 'low' && textureSettings.envMap !== false) {
                const envMapTexture = window.assetManager?.getItem('EnvironmentMap');
                if (envMapTexture) {
                    material.envMap = envMapTexture;
<<<<<<< HEAD
                    material.envMapIntensity = config.envMapIntensity * (config.lod === 'high' ? 1.0 : 0.5); // Réduire l'intensité pour medium
=======
                    material.envMapIntensity = config.envMapIntensity * (config.lod === 'high' ? 1.0 : 0.5);
>>>>>>> 3906f096
                    material.needsUpdate = true;
                }
            } else if (textureSettings.envMap === false) {
                material.envMap = null;
                console.log(`Environment map désactivée pour ${options.modelId}`);
            }

            if (options.isEmissive || options.emissive) {
                const applied = this._safelySetEmissive(material, {
                    color: options.emissiveColor || this.emissiveConfig.color,
                    intensity: options.emissiveIntensity || this.emissiveConfig.intensity,
                    useTexture: this.emissiveConfig.useTexture,
                    emissiveMap: options.emissiveMap || this.emissiveConfig.emissiveMap
                });

                if (applied) {
                    console.log(`Émission appliquée au matériau avec intensité ${options.emissiveIntensity || this.emissiveConfig.intensity}`);
                }
            }

            // Appliquer TOUTES les propriétés configurées après avoir appliqué les textures
            this._applyMaterialProperties(material, materialProps);

            material.needsUpdate = true;
        } catch (error) {
            console.error("Erreur lors de l'application des textures au matériau:", error);
        }
    }

    /**
<<<<<<< HEAD
     * Méthode clé: Applique un matériau fusionné à un modèle déjà chargé/instancié
     * Cette méthode est le cœur de l'optimisation pour les modèles existants
     */
    applyMergedMaterialToModel(modelObject, options = {}) {
        if (!modelObject) return null;
=======
     * Applique un matériau à tous les Mesh d'un objet avec propriétés complètes
     */
    applyMaterialToAllMeshes(object, material, config = {}) {
        let materialsMerged = 0;
        const similarMaterials = {};

        object.traverse((node) => {
            if (node.isMesh) {
                const originalMaterial = node.material;

                // Vérifier si ce mesh doit avoir une émission basée sur son nom
                const shouldBeEmissive = this.emissiveObjectNames.some(name => node.name.includes(name) || (node.parent && node.parent.name.includes(name)));

                if (shouldBeEmissive) {
                    if (this.emissiveConfig.forceOverride && originalMaterial) {
                        const materials = Array.isArray(originalMaterial) ? originalMaterial : [originalMaterial];

                        for (let i = 0; i < materials.length; i++) {
                            const mat = materials[i];
                            this._safelySetEmissive(mat, {
                                color: this.emissiveConfig.color,
                                intensity: this.emissiveConfig.intensity,
                                useTexture: this.emissiveConfig.useTexture,
                                emissiveMap: this.emissiveConfig.emissiveMap
                            });
                        }
                    } else {
                        const emissiveMaterial = material.clone();
                        const canSetEmissive = this._safelySetEmissive(emissiveMaterial, {
                            color: this.emissiveConfig.color, intensity: this.emissiveConfig.intensity
                        });

                        const originalMap = Array.isArray(originalMaterial) ? originalMaterial[0]?.map : originalMaterial?.map;

                        if (canSetEmissive) {
                            if (this.emissiveConfig.useTexture && originalMap) {
                                emissiveMaterial.map = originalMap;
                                if (emissiveMaterial.emissiveMap !== undefined) {
                                    emissiveMaterial.emissiveMap = emissiveMaterial.map;
                                }
                            } else if (this.emissiveConfig.emissiveMap && emissiveMaterial.emissiveMap !== undefined) {
                                emissiveMaterial.emissiveMap = this.emissiveConfig.emissiveMap;
                            }
                        }

                        node.material = emissiveMaterial;
                    }
                } else {
                    // Appliquer le matériau standard
                    if (Array.isArray(node.material)) {
                        for (let i = 0; i < node.material.length; i++) {
                            node.material[i] = material;
                        }
                    } else {
                        node.material = material;
                    }
                }

                // Appliquer les propriétés de shadow depuis la configuration
                if (config.modelId) {
                    const materialProps = this.getMaterialProperties(config.modelId);
                    this._applyShadowProperties(node, materialProps);
                }
>>>>>>> 3906f096

                // Préserver les couleurs de vertex si demandé et présentes
                if (config.preserveVertexColors && node.geometry?.attributes?.color && material.vertexColors !== true) {
                    const clonedMaterial = material.clone();
                    clonedMaterial.vertexColors = true;

                    if (config.useCustomProperties && config.modelId) {
                        const props = this.getMaterialProperties(config.modelId);
                        this._applyMaterialProperties(clonedMaterial, props);
                    }

                    node.material = clonedMaterial;
                } else if (config.mergeSimilarMaterials && originalMaterial) {
                    const materialSignature = this._getMaterialSignature(originalMaterial);

                    if (similarMaterials[materialSignature]) {
                        node.material = similarMaterials[materialSignature];
                        materialsMerged++;
                    } else {
                        const optimizedMaterial = this._optimizeMaterial(originalMaterial, material);

                        if (config.useCustomProperties && config.modelId) {
                            const props = this.getMaterialProperties(config.modelId);
                            this._applyMaterialProperties(optimizedMaterial, props);
                        }

<<<<<<< HEAD
        // Vérifier si une fusion est nécessaire
        const shouldMerge = config.forceMerge || this.instanceTracker[modelInfo.modelId]?.count > this.optimizationConfig.mergeThreshold;
=======
                        node.material = optimizedMaterial;
                        similarMaterials[materialSignature] = optimizedMaterial;
                    }
                } else {
                    node.material = material;
                    materialsMerged++;
                }
>>>>>>> 3906f096

                // Optimiser la géométrie si demandé
                if (config.optimizeGeometry && node.geometry) {
                    if (!node.geometry.attributes.uv2 && node.geometry.attributes.uv) {
                        node.geometry.setAttribute('uv2', node.geometry.attributes.uv);
                    }

                    if (!node.geometry.boundingSphere) {
                        node.geometry.computeBoundingSphere();
                    }

                    if (!node.geometry.boundingBox) {
                        node.geometry.computeBoundingBox();
                    }

<<<<<<< HEAD
            // Appliquer le matériau fusionné à tous les mesh de l'objet
            this.applyMaterialToAllMeshes(modelObject, material, config);
=======
                    if (node.geometry.attributes.position && node.geometry.attributes.position.usage === StaticDrawUsage) {
                        node.geometry.attributes.position.needsUpdate = true;
                    }
                }
            }
        });

        this.stats.materialsMerged += materialsMerged;
>>>>>>> 3906f096

        if (materialsMerged > 0) {
            console.log(`Fusion de matériaux: ${materialsMerged} matériaux remplacés dans le modèle ${object.name || 'sans nom'}`);
        }
    }

    /**
     * Version améliorée: Appliquer les textures à un modèle avec propriétés complètes
     */
    async applyTexturesToModel(modelId, modelObject, options = {}) {
        if (!modelObject) return;

        if (options.optimizeInstances) {
            return this.applyMergedMaterialToModel(modelObject, options);
        }

        if (!this.hasTextures(modelId)) {
            const baseModelId = this.extractBaseModelId(modelId);
            if (baseModelId && baseModelId !== modelId && this.hasTextures(baseModelId)) {
                modelId = baseModelId;
            } else {
                console.warn(`Aucune texture trouvée pour le modèle ${modelId} ou un modèle similaire`);
                return;
            }
        }

        const optionsWithLOD = {
            ...options, lod: options.lod || this.determineLODForObject(modelObject), modelId: modelId
        };

        const material = this.getMaterial(modelId, optionsWithLOD);

        // Appliquer les propriétés du matériau spécifiques à ce modèle
        const materialProps = this.getMaterialProperties(modelId);
        if (materialProps && !options.skipCustomProperties) {
            this._applyMaterialProperties(material, materialProps);
        }

        // Parcourir tous les matériaux du modèle
        modelObject.traverse((node) => {
            if (node.isMesh && node.material) {
                const materials = Array.isArray(node.material) ? node.material : [node.material];

                // Vérifier si ce mesh doit avoir une émission basée sur son nom
                const shouldBeEmissive = this.emissiveObjectNames.some(name => node.name.includes(name) || (node.parent && node.parent.name.includes(name)));

                if (shouldBeEmissive) {
                    const emissiveMaterial = material.clone();
                    this._safelySetEmissive(emissiveMaterial, {
                        color: this.emissiveConfig.color,
                        intensity: this.emissiveConfig.intensity,
                        useTexture: this.emissiveConfig.useTexture,
                        emissiveMap: this.emissiveConfig.emissiveMap
                    });

                    if (Array.isArray(node.material)) {
                        for (let i = 0; i < node.material.length; i++) {
                            node.material[i] = emissiveMaterial;
                        }
                    } else {
                        node.material = emissiveMaterial;
                    }
                } else {
                    // Appliquer le matériau standard
                    if (Array.isArray(node.material)) {
                        for (let i = 0; i < node.material.length; i++) {
                            if (options.preserveSpecialMaterials && (node.material[i].userData.isSpecial || node.material[i].name?.includes('Special'))) {
                                continue;
                            }
                            node.material[i] = material;
                        }
                    } else {
                        if (!(options.preserveSpecialMaterials && (node.material.userData.isSpecial || node.material.name?.includes('Special')))) {
                            node.material = material;
                        }
                    }
                }

                // Appliquer les propriétés de shadow depuis la configuration
                this._applyShadowProperties(node, materialProps);

                // Activer les UV2 pour l'aoMap si nécessaire
                if (node.geometry && !node.geometry.attributes.uv2 && node.geometry.attributes.uv) {
                    node.geometry.setAttribute('uv2', node.geometry.attributes.uv);
                }
            }
        });

        this.trackInstance(modelId, modelObject);
    }

    // Analyser un modèle pour identifier ses caractéristiques
    analyzeModel(modelObject) {
        const result = {
            modelId: null,
            meshCount: 0,
            vertexCount: 0,
            hasVertexColors: false,
            materialTypes: new Set(),
            geometryTypes: new Set()
        };

        if (modelObject.name) {
            const knownIds = Object.keys(this.texturePaths);
            for (const id of knownIds) {
                if (modelObject.name.includes(id)) {
                    result.modelId = id;
                    break;
                }
            }

            if (!result.modelId) {
                result.modelId = this.extractBaseModelId(modelObject.name);
            }
        }

        if (!result.modelId) {
            result.modelId = 'Generic' + (modelObject.type || 'Model');
        }

        modelObject.traverse((node) => {
            if (node.isMesh) {
                result.meshCount++;

                if (node.geometry) {
                    result.vertexCount += node.geometry.attributes.position?.count || 0;
                    result.hasVertexColors = !!node.geometry.attributes.color;
                    result.geometryTypes.add(node.geometry.type);
                }

                if (node.material) {
                    const materials = Array.isArray(node.material) ? node.material : [node.material];
                    materials.forEach(mat => {
                        result.materialTypes.add(mat.type);
                    });
                }
            }
        });

        return result;
    }

    /**
     * Appliquer un matériau fusionné à un modèle déjà chargé/instancié
     */
    applyMergedMaterialToModel(modelObject, options = {}) {
        if (!modelObject) return null;

        const config = {
            forceMerge: false,
            useGroupMaterial: true,
            preserveVertexColors: true,
            optimizeGeometry: true,
            mergeSimilarMaterials: this.optimizationConfig.materialMergeEnabled,
            useCustomProperties: true, ...options
        };

        const modelInfo = this.analyzeModel(modelObject);

        if (!modelInfo.modelId) {
            console.warn("Impossible d'identifier le modèle pour la fusion de matériaux");
            return null;
        }

        const group = this.modelGroupMap[modelInfo.modelId] || 'default';
        this.trackInstance(modelInfo.modelId, modelObject);

        const shouldMerge = config.forceMerge || this.instanceTracker[modelInfo.modelId]?.count > this.optimizationConfig.mergeThreshold;

        if (shouldMerge || config.useGroupMaterial) {
            const materialOptions = {
                useGroupMaterial: config.useGroupMaterial,
                lod: this.determineLODForObject(modelObject),
                modelId: modelInfo.modelId
            };

            const material = this.getMaterial(modelInfo.modelId, materialOptions);

            // Passer l'ID du modèle dans la configuration pour l'application des propriétés
            config.modelId = modelInfo.modelId;
            this.applyMaterialToAllMeshes(modelObject, material, config);

            this.stats.instancesMerged++;
            return material;
        } else {
            return this.applyTexturesToModel(modelInfo.modelId, modelObject, options);
        }
    }

    // Suivre les instances de modèles
    trackInstance(modelId, modelObject) {
        if (!this.instanceTracker[modelId]) {
            this.instanceTracker[modelId] = {
                count: 0, instances: new Set(), lastMergeCheck: Date.now()
            };
        }

        this.instanceTracker[modelId].count++;
        this.instanceTracker[modelId].instances.add(modelObject.uuid);

<<<<<<< HEAD
        // Vérifier si une optimisation est nécessaire
=======
>>>>>>> 3906f096
        if (this.optimizationConfig.autoMergeEnabled && this.instanceTracker[modelId].count % this.optimizationConfig.mergeThreshold === 0) {
            this.checkAndOptimizeInstances(modelId);
        }
    }

    // Déterminer le LOD approprié en fonction de la distance
    determineLODForObject(object) {
        if (!object || !object.position) return this.currentLOD;

        const camera = window.camera || null;
        if (!camera || !camera.position) return this.currentLOD;

        const distance = object.position.distanceTo(camera.position);

        if (distance <= this.optimizationConfig.distanceThresholds.high) {
            return 'high';
        } else if (distance <= this.optimizationConfig.distanceThresholds.medium) {
            return 'medium';
        } else {
            return 'low';
        }
    }

    // Méthodes utilitaires pour les matériaux
    _getMaterialSignature(material) {
        if (!material) return 'null';

        const signature = {
            type: material.type,
            transparent: material.transparent,
            side: material.side,
            alphaTest: material.alphaTest,
            hasMap: !!material.map,
            hasNormalMap: !!material.normalMap,
            hasAlphaMap: !!material.alphaMap,
            hasAoMap: !!material.aoMap,
            roughnessGroup: Math.floor(material.roughness * 10) / 10,
            metalnessGroup: Math.floor(material.metalness * 10) / 10,
            envMapIntensityGroup: material.envMap ? Math.floor(material.envMapIntensity * 5) / 5 : 'none',
            color: material.color ? `${material.color.r.toFixed(2)}_${material.color.g.toFixed(2)}_${material.color.b.toFixed(2)}` : 'none'
        };

<<<<<<< HEAD
                // Vérifier si ce mesh doit avoir une émission basée sur son nom
                const shouldBeEmissive = this.emissiveObjectNames.some(name => node.name.includes(name) || (node.parent && node.parent.name.includes(name)));
=======
        return JSON.stringify(signature);
    }
>>>>>>> 3906f096

    _optimizeMaterial(originalMaterial, referenceMaterial) {
        if (originalMaterial.userData && originalMaterial.userData.isOptimized) {
            return originalMaterial;
        }

        const similarity = this._calculateMaterialSimilarity(originalMaterial, referenceMaterial);
        if (similarity > this.optimizationConfig.materialSimilarityThreshold) {
            return referenceMaterial;
        }

        const optimizedMaterial = originalMaterial.clone();

<<<<<<< HEAD
                        // Appliquer les propriétés d'émission de manière sécurisée
                        const canSetEmissive = this._safelySetEmissive(emissiveMaterial, {
                            color: this.emissiveConfig.color, intensity: this.emissiveConfig.intensity
                        });

                        // Gérer la texture originale pour l'émission si possible
                        const originalMap = Array.isArray(originalMaterial) ? originalMaterial[0]?.map : originalMaterial?.map;
=======
        if (originalMaterial.map) {
            optimizedMaterial.map = originalMaterial.map;
        }

        if (originalMaterial.color) {
            optimizedMaterial.color = originalMaterial.color.clone();
        }
>>>>>>> 3906f096

        if (originalMaterial.alphaMap) {
            optimizedMaterial.alphaMap = originalMaterial.alphaMap;
            optimizedMaterial.transparent = false;
        }

        optimizedMaterial.roughness = originalMaterial.roughness;
        optimizedMaterial.metalness = originalMaterial.metalness;
        if (originalMaterial.envMap) {
            optimizedMaterial.envMap = originalMaterial.envMap;
            optimizedMaterial.envMapIntensity = originalMaterial.envMapIntensity;
        }

        if (this.currentLOD === 'low') {
            optimizedMaterial.normalMap = null;
            optimizedMaterial.roughnessMap = null;
            optimizedMaterial.metalnessMap = null;
            optimizedMaterial.aoMap = null;
        } else {
            if (originalMaterial.normalMap) {
                optimizedMaterial.normalMap = originalMaterial.normalMap;
            }

<<<<<<< HEAD
                    // console.log(`Matériau émissif appliqué à "${node.name}"`);
                } else {
                    // Appliquer le matériau standard comme avant
                    if (Array.isArray(node.material)) {
                        for (let i = 0; i < node.material.length; i++) {
                            node.material[i] = material;
                        }
                    } else {
                        node.material = material;
                    }
                }
                // Préserver les couleurs de vertex si demandé et présentes
                if (config.preserveVertexColors && node.geometry?.attributes?.color && material.vertexColors !== true) {
=======
            if (originalMaterial.aoMap) {
                optimizedMaterial.aoMap = originalMaterial.aoMap;
            }
        }
>>>>>>> 3906f096

        optimizedMaterial.userData = optimizedMaterial.userData || {};
        optimizedMaterial.userData.isOptimized = true;
        optimizedMaterial.userData.originalUuid = originalMaterial.uuid;
        optimizedMaterial.needsUpdate = true;

        return optimizedMaterial;
    }

<<<<<<< HEAD
                    node.material = clonedMaterial;
                } else if (config.mergeSimilarMaterials && originalMaterial) {
                    // Option avancée: fusion intelligente de matériaux similaires
                    const materialSignature = this._getMaterialSignature(originalMaterial);

                    if (similarMaterials[materialSignature]) {
                        // Si un matériau similaire a déjà été traité, le réutiliser
                        node.material = similarMaterials[materialSignature];
                        materialsMerged++;
                    } else {
                        // Si c'est le premier de ce type, l'utiliser comme référence
                        // mais après optimisation
                        const optimizedMaterial = this._optimizeMaterial(originalMaterial, material);

                        // Appliquer les propriétés personnalisées si disponibles
                        if (config.useCustomProperties && config.modelId) {
                            const props = this.getMaterialProperties(config.modelId);
                            this._applyMaterialProperties(optimizedMaterial, props);
                        }

                        node.material = optimizedMaterial;
                        similarMaterials[materialSignature] = optimizedMaterial;
                    }
                } else {
                    // Appliquer directement le matériau partagé
                    node.material = material;
                    materialsMerged++;
                }

                // Optimiser la géométrie si demandé
                if (config.optimizeGeometry && node.geometry) {
                    // Activer les UV2 pour l'aoMap si nécessaire
                    if (!node.geometry.attributes.uv2 && node.geometry.attributes.uv) {
                        node.geometry.setAttribute('uv2', node.geometry.attributes.uv);
                    }

                    // Optimisations supplémentaires pour la géométrie
                    if (!node.geometry.boundingSphere) {
                        node.geometry.computeBoundingSphere();
                    }

                    if (!node.geometry.boundingBox) {
                        node.geometry.computeBoundingBox();
                    }

                    // Centrer les attributs de la géométrie pour améliorer les performances
                    if (node.geometry.attributes.position && node.geometry.attributes.position.usage === StaticDrawUsage) {
                        node.geometry.attributes.position.needsUpdate = true;
                    }
                }
            }
        });

        // Mettre à jour les statistiques de fusion
        this.stats.materialsMerged += materialsMerged;

        if (materialsMerged > 0) {
            // console.log(`Fusion de matériaux: ${materialsMerged} matériaux remplacés dans le modèle ${object.name || 'sans nom'}`);
        }
    }

    /**
     * Comparer deux matériaux pour déterminer s'ils sont similaires
     * et pourraient être fusionnés
     */
    _areMaterialsSimilar(materialA, materialB) {
        if (!materialA || !materialB) return false;

        // Si les types sont différents, ils ne sont pas similaires
        if (materialA.type !== materialB.type) return false;

        // Vérifier les propriétés de base
        const basicSimilarity = materialA.transparent === materialB.transparent && materialA.side === materialB.side && materialA.alphaTest === materialB.alphaTest;

        if (!basicSimilarity) return false;

        // Vérifier les textures principales
        const texturesSimilarity = (!!materialA.map === !!materialB.map) && (!!materialA.normalMap === !!materialB.normalMap) && (!!materialA.alphaMap === !!materialB.alphaMap);

        if (!texturesSimilarity) return false;

        // Si les deux matériaux ont une carte de couleur, vérifier si les couleurs sont proches
        if (materialA.color && materialB.color) {
            const colorDistance = Math.sqrt(Math.pow(materialA.color.r - materialB.color.r, 2) + Math.pow(materialA.color.g - materialB.color.g, 2) + Math.pow(materialA.color.b - materialB.color.b, 2));

            // Seuil de distance de couleur
            if (colorDistance > 0.2) return false;
        }

        // Vérifier également la similarité des propriétés personnalisées
        const propertiesSimilarity = Math.abs(materialA.roughness - materialB.roughness) < 0.2 && Math.abs(materialA.metalness - materialB.metalness) < 0.2 && (!materialA.envMap || !materialB.envMap || Math.abs(materialA.envMapIntensity - materialB.envMapIntensity) < 0.3);

        if (!propertiesSimilarity) return false;

        // Si toutes les vérifications précédentes ont réussi
        return true;
    }

    /**
     * Générer une signature unique pour un matériau
     * utilisée pour regrouper les matériaux similaires
     */
    _getMaterialSignature(material) {
        if (!material) return 'null';

        // Créer une signature basée sur les propriétés clés
        const signature = {
            type: material.type,
            transparent: material.transparent,
            side: material.side,
            alphaTest: material.alphaTest,
            hasMap: !!material.map,
            hasNormalMap: !!material.normalMap,
            hasAlphaMap: !!material.alphaMap,
            hasAoMap: !!material.aoMap,
            roughnessGroup: Math.floor(material.roughness * 10) / 10, // Arrondir à 0.1 près
            metalnessGroup: Math.floor(material.metalness * 10) / 10, // Arrondir à 0.1 près
            envMapIntensityGroup: material.envMap ? Math.floor(material.envMapIntensity * 5) / 5 : 'none', // Arrondir à 0.2 près
            color: material.color ? `${material.color.r.toFixed(2)}_${material.color.g.toFixed(2)}_${material.color.b.toFixed(2)}` : 'none'
        };

        return JSON.stringify(signature);
    }

    /**
     * Optimiser un matériau existant en le fusionnant avec le matériau de référence
     */
    _optimizeMaterial(originalMaterial, referenceMaterial) {
        // Si le matériau original est déjà optimisé, le retourner
        if (originalMaterial.userData && originalMaterial.userData.isOptimized) {
            return originalMaterial;
        }

        // Si les matériaux sont très similaires, utiliser directement la référence
        const similarity = this._calculateMaterialSimilarity(originalMaterial, referenceMaterial);
        if (similarity > this.optimizationConfig.materialSimilarityThreshold) {
            return referenceMaterial;
        }

        // Sinon, créer un nouveau matériau basé sur l'original mais avec des optimisations
        const optimizedMaterial = originalMaterial.clone();

        // Conserver les propriétés visuelles importantes
        if (originalMaterial.map) {
            optimizedMaterial.map = originalMaterial.map;
        }

        if (originalMaterial.color) {
            optimizedMaterial.color = originalMaterial.color.clone();
        }

        if (originalMaterial.alphaMap) {
            optimizedMaterial.alphaMap = originalMaterial.alphaMap;
            optimizedMaterial.transparent = false;
        }

        // Conserver aussi les propriétés personnalisées de l'original
        optimizedMaterial.roughness = originalMaterial.roughness;
        optimizedMaterial.metalness = originalMaterial.metalness;
        if (originalMaterial.envMap) {
            optimizedMaterial.envMap = originalMaterial.envMap;
            optimizedMaterial.envMapIntensity = originalMaterial.envMapIntensity;
        }

        // Désactiver les maps moins importantes pour le LOD bas
        if (this.currentLOD === 'low') {
            optimizedMaterial.normalMap = null;
            optimizedMaterial.roughnessMap = null;
            optimizedMaterial.metalnessMap = null;
            optimizedMaterial.aoMap = null;
        } else {
            // Pour LOD moyen/élevé, garder les maps importantes
            if (originalMaterial.normalMap) {
                optimizedMaterial.normalMap = originalMaterial.normalMap;
            }

            if (originalMaterial.aoMap) {
                optimizedMaterial.aoMap = originalMaterial.aoMap;
            }
        }

        // Marquer comme optimisé
        optimizedMaterial.userData = optimizedMaterial.userData || {};
        optimizedMaterial.userData.isOptimized = true;
        optimizedMaterial.userData.originalUuid = originalMaterial.uuid;

        // Forcer la mise à jour
        optimizedMaterial.needsUpdate = true;

        return optimizedMaterial;
    }

    /**
     * Calculer un score de similarité entre deux matériaux (0-1)
     */
=======
>>>>>>> 3906f096
    _calculateMaterialSimilarity(materialA, materialB) {
        if (!materialA || !materialB) return 0;

        let score = 0;
        let totalFactors = 0;

        if (materialA.type === materialB.type) {
            score += 0.3;
        }
        totalFactors += 0.3;

        if (materialA.transparent === materialB.transparent) score += 0.1;
        totalFactors += 0.1;

        if (materialA.side === materialB.side) score += 0.05;
        totalFactors += 0.05;

        if (Math.abs(materialA.alphaTest - materialB.alphaTest) < 0.1) score += 0.05;
        totalFactors += 0.05;

        if ((!!materialA.map === !!materialB.map)) score += 0.1;
        totalFactors += 0.1;

        if ((!!materialA.normalMap === !!materialB.normalMap)) score += 0.05;
        totalFactors += 0.05;

        if ((!!materialA.alphaMap === !!materialB.alphaMap)) score += 0.1;
        totalFactors += 0.1;

        if (Math.abs(materialA.roughness - materialB.roughness) < 0.2) score += 0.1;
        totalFactors += 0.1;

        if (Math.abs(materialA.metalness - materialB.metalness) < 0.2) score += 0.1;
        totalFactors += 0.1;

        if (materialA.envMap && materialB.envMap && Math.abs(materialA.envMapIntensity - materialB.envMapIntensity) < 0.3) {
            score += 0.1;
        }
        totalFactors += 0.1;

        if (materialA.color && materialB.color) {
            const colorDistance = Math.sqrt(Math.pow(materialA.color.r - materialB.color.r, 2) + Math.pow(materialA.color.g - materialB.color.g, 2) + Math.pow(materialA.color.b - materialB.color.b, 2));

<<<<<<< HEAD
            // Convertir la distance en score (0-0.25)
            // Plus la distance est petite, plus le score est élevé
=======
>>>>>>> 3906f096
            const colorScore = Math.max(0, 0.25 - colorDistance);
            score += colorScore;
            totalFactors += 0.25;
        }

        return totalFactors > 0 ? score / totalFactors : 0;
    }

    // Méthodes utilitaires existantes
    checkAndOptimizeInstances(modelId) {
        const instances = this.instanceTracker[modelId];
        if (!instances || instances.count < this.optimizationConfig.mergeThreshold) return;

        instances.lastMergeCheck = Date.now();
        this.stats.lastOptimization = Date.now();

        if (instances.count > this.optimizationConfig.mergeThreshold * 3) {
            console.log(`Nombre élevé d'instances de ${modelId}: ${instances.count}. Envisager l'utilisation de mergeModelInstances() pour une fusion géométrique.`);
        }
    }

    updateGlobalLOD(performanceStats = null) {
        if (performanceStats) {
            const {fps, memoryUsage} = performanceStats;

            if (fps < 30 && this.currentLOD !== 'low') {
                this.setGlobalLOD('low');
                return;
            } else if (fps < 45 && this.currentLOD === 'high') {
                this.setGlobalLOD('medium');
                return;
            } else if (fps > 55 && this.currentLOD === 'low') {
                this.setGlobalLOD('medium');
                return;
            } else if (fps > 58 && this.currentLOD === 'medium' && memoryUsage < this.optimizationConfig.memoryBudget * 0.8) {
                this.setGlobalLOD('high');
                return;
            }
        }

<<<<<<< HEAD
        // Ajouter le niveau de LOD actuel aux options
        const optionsWithLOD = {
            ...options, lod: options.lod || this.determineLODForObject(modelObject), modelId: modelId // Ajouter l'ID du modèle pour accéder aux propriétés personnalisées
        };
=======
        const memoryUsageMB = this.stats.memoryUsage;
        const memoryBudget = this.optimizationConfig.memoryBudget;
>>>>>>> 3906f096

        if (memoryUsageMB > memoryBudget * 0.9) {
            this.setGlobalLOD('low');
        } else if (memoryUsageMB < memoryBudget * 0.5 && this.currentLOD === 'low') {
            this.setGlobalLOD('medium');
        }
    }

    setGlobalLOD(lodLevel) {
        if (!this.textureResolutions[lodLevel]) {
            console.error(`Niveau de LOD inconnu: ${lodLevel}`);
            return;
        }

<<<<<<< HEAD
        // Parcourir tous les matériaux du modèle
        modelObject.traverse((node) => {
            if (node.isMesh && node.material) {
                const materials = Array.isArray(node.material) ? node.material : [node.material];
// Vérifier si ce mesh doit avoir une émission basée sur son nom
                const shouldBeEmissive = this.emissiveObjectNames.some(name => node.name.includes(name) || (node.parent && node.parent.name.includes(name)));
=======
        if (this.currentLOD === lodLevel) return;
>>>>>>> 3906f096

        const oldLOD = this.currentLOD;
        this.currentLOD = lodLevel;

        this.refreshMaterialsWithCurrentLOD();
    }

    refreshMaterialsWithCurrentLOD() {
        Object.entries(this.materialPool).forEach(([key, material]) => {
            if (!material || !material.userData) return;

<<<<<<< HEAD
                    if (Array.isArray(node.material)) {
                        for (let i = 0; i < node.material.length; i++) {
                            node.material[i] = emissiveMaterial;
                        }
                    } else {
                        node.material = emissiveMaterial;
                    }
                } else {
                    // Appliquer le matériau standard comme avant
                    if (Array.isArray(node.material)) {
                        for (let i = 0; i < node.material.length; i++) {
                            node.material[i] = material;
                        }
                    } else {
                        node.material = material;
                    }
                }
                // Remplacer tous les matériaux par notre matériau partagé
                if (Array.isArray(node.material)) {
                    for (let i = 0; i < node.material.length; i++) {
                        // Préserver les matériaux spéciaux si nécessaire
                        if (options.preserveSpecialMaterials && (node.material[i].userData.isSpecial || node.material[i].name?.includes('Special'))) {
                            continue;
                        }
                        node.material[i] = material;
                    }
                } else {
                    // Préserver les matériaux spéciaux si nécessaire
                    if (!(options.preserveSpecialMaterials && (node.material.userData.isSpecial || node.material.name?.includes('Special')))) {
                        node.material = material;
                    }
                }

                // Activer les UV2 pour l'aoMap si nécessaire
                if (node.geometry && !node.geometry.attributes.uv2 && node.geometry.attributes.uv) {
                    node.geometry.setAttribute('uv2', node.geometry.attributes.uv);
                }
=======
            const [modelId, optionsStr] = key.split('_');
            if (!modelId) return;

            let options = {};
            try {
                if (optionsStr) options = JSON.parse(optionsStr);
            } catch (e) {
                console.warn(`Impossible de parser les options pour ${key}`);
                return;
>>>>>>> 3906f096
            }

            if (options.lod !== this.currentLOD) {
                const newOptions = {...options, lod: this.currentLOD};

                this.preloadTexturesForModel(modelId)
                    .then(textures => {
                        if (textures) {
                            const materialProps = this.getMaterialProperties(modelId);

                            this._applyTexturesToMaterial(material, textures, {
                                ...newOptions, ...materialProps, modelId: modelId
                            });
                        }
                    })
                    .catch(error => {
                        console.error(`Erreur lors de la mise à jour du matériau ${modelId}:`, error);
                    });
            }
        });
    }

    // Méthodes d'analyse et d'optimisation
    analyzePerfAndSuggestOptimizations() {
        const materialCount = Object.keys(this.materialPool).length;
        const textureCount = Object.keys(this.loadedTextures).length;
        const avgTexturesPerMaterial = textureCount / Math.max(1, materialCount);

        const suggestions = [];

        if (avgTexturesPerMaterial > 3) {
            suggestions.push("Réduire le nombre de textures par matériau pour les objets distants");
        }

        if (this.stats.memoryUsage > this.optimizationConfig.memoryBudget * 0.8) {
            suggestions.push("Réduire la résolution des textures ou passer à un LOD plus bas");
        }

        const mergeCandidates = Object.entries(this.instanceTracker)
            .filter(([_, data]) => data.count > this.optimizationConfig.mergeThreshold)
            .map(([modelId, data]) => ({modelId, count: data.count}))
            .sort((a, b) => b.count - a.count)
            .slice(0, 5);

        if (mergeCandidates.length > 0 && mergeCandidates[0].count > this.optimizationConfig.mergeThreshold * 2) {
            suggestions.push(`Fusionner les instances de ${mergeCandidates[0].modelId} pour réduire les draw calls`);
        }

        const totalMaterialsCount = Object.values(this.instanceTracker)
            .reduce((sum, tracker) => sum + tracker.count, 0);

        const mergeRatio = this.stats.materialsMerged / Math.max(1, totalMaterialsCount);

        if (mergeRatio < 0.3 && totalMaterialsCount > 20) {
            suggestions.push("Utiliser mergeSimilarMaterials() pour réduire les doublons de matériaux");
        }

        return {
            stats: {
                materialCount,
                textureCount,
                avgTexturesPerMaterial,
                memoryUsage: this.stats.memoryUsage,
                materialsMerged: this.stats.materialsMerged,
                instancesMerged: this.stats.instancesMerged
            }, mergeCandidates, suggestions
        };
    }

    // Méthodes de mise à jour des propriétés
    updateMaterialProperties(modelId, properties = {}) {
        this.setMaterialProperties(modelId, properties);

        const materialKeys = Object.keys(this.materialPool).filter(key => key.startsWith(modelId + '_'));

        if (materialKeys.length === 0) {
            return false;
        }

        let updatedCount = 0;
        materialKeys.forEach(key => {
            const material = this.materialPool[key];
            if (material) {
                this._applyMaterialProperties(material, properties);
                material.needsUpdate = true;
                updatedCount++;
            }
        });

        return updatedCount > 0;
    }

    updateMaterialProperty(modelId, property, value) {
        return this.updateMaterialProperties(modelId, {[property]: value});
    }

    setRoughness(modelId, value) {
        return this.updateMaterialProperty(modelId, 'roughness', value);
    }

    setMetalness(modelId, value) {
        return this.updateMaterialProperty(modelId, 'metalness', value);
    }

    setEnvMapIntensity(modelId, value) {
        return this.updateMaterialProperty(modelId, 'envMapIntensity', value);
    }

    setColor(modelId, value) {
        return this.updateMaterialProperty(modelId, 'color', value);
    }

    setOpacity(modelId, value) {
        return this.updateMaterialProperty(modelId, 'opacity', value);
    }

    setTransparent(modelId, value) {
        return this.updateMaterialProperty(modelId, 'transparent', value);
    }

    // Méthodes d'affichage et de diagnostic
    logMaterialProperties() {
        console.log("===== PROPRIÉTÉS DES MATÉRIAUX =====");
        console.log("Propriétés par défaut:");
        console.log(JSON.stringify(this.defaultMaterialProperties, null, 2));

        console.log("\nPropriétés personnalisées par modèle:");
        Object.entries(this.materialProperties).forEach(([modelId, props]) => {
            console.log(`- ${modelId}:`, props);
        });

        console.log("\nValeurs effectives des matériaux dans le pool:");
        const modelMaterials = {};

        Object.entries(this.materialPool).forEach(([key, material]) => {
            if (!key.includes('_')) return;

            const modelId = key.split('_')[0];
            if (!modelMaterials[modelId]) {
                modelMaterials[modelId] = [];
            }

            modelMaterials[modelId].push({
                key: key,
                roughness: material.roughness,
                metalness: material.metalness,
                envMapIntensity: material.envMapIntensity,
                color: material.color ? material.color.getHexString() : 'none',
                opacity: material.opacity,
                transparent: material.transparent
            });
        });

        Object.entries(modelMaterials).forEach(([modelId, materials]) => {
            if (materials.length > 0) {
                const sample = materials[0];
                console.log(`- ${modelId}: ${materials.length} matériaux, exemple:`, sample);
            }
        });

        console.log("======================================");
    }

    logTextureStats() {
        console.log("===== STATISTIQUES TEXTURE MANAGER =====");
        console.log(`Nombre de types d'objets avec textures: ${Object.keys(this.texturePaths).length}`);
        console.log(`Nombre de textures chargées en mémoire: ${Object.keys(this.loadedTextures).length}`);
        console.log(`Nombre de matériaux dans le pool: ${Object.keys(this.materialPool).length}`);
        console.log(`LOD actuel: ${this.currentLOD}`);
        console.log(`Instances suivies: ${Object.keys(this.instanceTracker).length} types de modèles`);
        console.log(`Total des instances: ${Object.values(this.instanceTracker).reduce((sum, tracker) => sum + tracker.count, 0)}`);
        console.log(`Matériaux fusionnés: ${this.stats.materialsMerged}`);
        console.log(`Instances fusionnées: ${this.stats.instancesMerged}`);
        console.log(`Utilisation mémoire estimée: ${this.stats.memoryUsage.toFixed(2)} MB`);

        if (this.stats.lastOptimization) {
            const timeSinceOpt = Math.floor((Date.now() - this.stats.lastOptimization) / 1000);
            console.log(`Dernière optimisation: il y a ${timeSinceOpt} secondes`);
        }

        const textureUsage = {};
        for (const material of Object.values(this.materialPool)) {
            if (material.map) {
                const path = material.map.source?.data?.src;
                if (path) {
                    textureUsage[path] = (textureUsage[path] || 0) + 1;
                }
            }
        }

        console.log("Top 5 des textures les plus utilisées:");
        Object.entries(textureUsage)
            .sort((a, b) => b[1] - a[1])
            .slice(0, 5)
            .forEach(([path, count]) => {
                console.log(`- ${path}: ${count} utilisations`);
            });

        console.log("======================================");
    }

<<<<<<< HEAD
    /**
     * Analyser les performances et suggérer des optimisations
     */
    analyzePerfAndSuggestOptimizations() {
        // console.log("===== ANALYSE DE PERFORMANCE =====");

        // Analyse des matériaux
        const materialCount = Object.keys(this.materialPool).length;
        const textureCount = Object.keys(this.loadedTextures).length;
        const avgTexturesPerMaterial = textureCount / Math.max(1, materialCount);

        // console.log(`Ratio textures/matériaux: ${avgTexturesPerMaterial.toFixed(2)}`);

        // Suggestions basées sur l'analyse
        const suggestions = [];

        if (avgTexturesPerMaterial > 3) {
            suggestions.push("Réduire le nombre de textures par matériau pour les objets distants");
        }

        if (this.stats.memoryUsage > this.optimizationConfig.memoryBudget * 0.8) {
            suggestions.push("Réduire la résolution des textures ou passer à un LOD plus bas");
        }

        // Identifier les modèles qui pourraient bénéficier d'une fusion
        const mergeCandidates = Object.entries(this.instanceTracker)
            .filter(([_, data]) => data.count > this.optimizationConfig.mergeThreshold)
            .map(([modelId, data]) => ({modelId, count: data.count}))
            .sort((a, b) => b.count - a.count)
            .slice(0, 5);

        if (mergeCandidates.length > 0) {
            // console.log("Modèles candidats pour la fusion:");
            mergeCandidates.forEach(({modelId, count}) => {
                // console.log(`- ${modelId}: ${count} instances`);
            });

            if (mergeCandidates[0].count > this.optimizationConfig.mergeThreshold * 2) {
                suggestions.push(`Fusionner les instances de ${mergeCandidates[0].modelId} pour réduire les draw calls`);
            }
        }

        // Analyser l'utilisation des matériaux similaires
        const totalMaterialsCount = Object.values(this.instanceTracker)
            .reduce((sum, tracker) => sum + tracker.count, 0);

        const mergeRatio = this.stats.materialsMerged / Math.max(1, totalMaterialsCount);

        if (mergeRatio < 0.3 && totalMaterialsCount > 20) {
            suggestions.push("Utiliser mergeSimilarMaterials() pour réduire les doublons de matériaux");
        }

        // Analyse des propriétés des matériaux
        const materialProperties = Object.entries(this.materialProperties);
        if (materialProperties.length > 0) {
            // console.log("\nAnalyse des propriétés des matériaux:");

            // Vérifier les propriétés extrêmes
            const extremeRoughness = materialProperties.filter(([_, props]) => props.roughness < 0.2 || props.roughness > 0.9);
            if (extremeRoughness.length > 0) {
                // console.log("Matériaux avec roughness extrême:");
                extremeRoughness.forEach(([id, props]) => {
                    // console.log(`- ${id}: roughness=${props.roughness}`);
                });
            }

            const highMetalness = materialProperties.filter(([_, props]) => props.metalness > 0.5);
            if (highMetalness.length > 0) {
                // console.log("Matériaux très métalliques:");
                highMetalness.forEach(([id, props]) => {
                    // console.log(`- ${id}: metalness=${props.metalness}`);
                });
            }

            const highEnvMap = materialProperties.filter(([_, props]) => props.envMapIntensity > 0.8);
            if (highEnvMap.length > 0) {
                // console.log("Matériaux très réfléchissants:");
                highEnvMap.forEach(([id, props]) => {
                    // console.log(`- ${id}: envMapIntensity=${props.envMapIntensity}`);
                });

                suggestions.push("Réduire l'intensité de l'environnement pour les matériaux très réfléchissants en cas de problèmes de performance");
            }
        }

        // console.log("\nSuggestions d'optimisation:");
        if (suggestions.length > 0) {
            suggestions.forEach((suggestion, index) => {
                // console.log(`${index + 1}. ${suggestion}`);
            });
        } else {
            // console.log("Aucune optimisation majeure nécessaire pour le moment");
        }

        // console.log("===================================");

        return {
            stats: {
                materialCount,
                textureCount,
                avgTexturesPerMaterial,
                memoryUsage: this.stats.memoryUsage,
                materialsMerged: this.stats.materialsMerged,
                instancesMerged: this.stats.instancesMerged
            }, mergeCandidates, suggestions
=======
    // Méthodes de gestion des presets
    createMaterialPreset(presetName, properties) {
        if (!this.materialPresets) {
            this.materialPresets = {};
        }

        this.materialPresets[presetName] = {
            ...this.defaultMaterialProperties, ...properties
>>>>>>> 3906f096
        };

        console.log(`Preset de matériau '${presetName}' créé avec propriétés:`, properties);
        return this.materialPresets[presetName];
    }

    applyMaterialPreset(modelId, presetName) {
        if (!this.materialPresets || !this.materialPresets[presetName]) {
            console.error(`Le preset '${presetName}' n'existe pas`);
            return false;
        }

        return this.updateMaterialProperties(modelId, this.materialPresets[presetName]);
    }

    getMaterialPresets() {
        if (!this.materialPresets) {
            this.materialPresets = {};
        }

<<<<<<< HEAD
        // Éviter les mises à jour inutiles
        if (this.currentLOD === lodLevel) return;

        const oldLOD = this.currentLOD;
        this.currentLOD = lodLevel;

        // console.log(`Changement de LOD global: ${oldLOD} -> ${lodLevel}`);

        // Mettre à jour tous les matériaux actifs
        // Note: ceci est coûteux, donc on ne le fait que lorsque nécessaire
        this.refreshMaterialsWithCurrentLOD();
    }

    /**
     * Rafraîchir tous les matériaux avec le LOD actuel
     */
    refreshMaterialsWithCurrentLOD() {
        // Cette opération peut être coûteuse, donc on la limite aux cas nécessaires
        // console.log(`Rafraîchissement des matériaux avec LOD: ${this.currentLOD}`);

        // Pour chaque matériau dans le pool, vérifier s'il doit être mis à jour
        Object.entries(this.materialPool).forEach(([key, material]) => {
            if (!material || !material.userData) return;

            // Extraire l'ID du modèle et les options actuelles
            const [modelId, optionsStr] = key.split('_');
            if (!modelId) return;

            let options = {};
            try {
                if (optionsStr) options = JSON.parse(optionsStr);
            } catch (e) {
                console.warn(`Impossible de parser les options pour ${key}`);
                return;
            }

            // Si le LOD actuel est différent de celui du matériau, mettre à jour
            if (options.lod !== this.currentLOD) {
                // Créer de nouvelles options avec le LOD actuel
                const newOptions = {...options, lod: this.currentLOD};

                // Précharger les textures avec le nouveau LOD
                this.preloadTexturesForModel(modelId)
                    .then(textures => {
                        if (textures) {
                            // Récupérer les propriétés personnalisées
                            const materialProps = this.getMaterialProperties(modelId);

                            // Appliquer les textures au matériau existant avec les propriétés
                            this._applyTexturesToMaterial(material, textures, {
                                ...newOptions, ...materialProps, modelId: modelId
                            });

                            // console.log(`Matériau ${modelId} mis à jour avec LOD ${this.currentLOD}`);
                        }
                    })
                    .catch(error => {
                        console.error(`Erreur lors de la mise à jour du matériau ${modelId}:`, error);
                    });
            }
        });
    }

    /**
     * Fusion de modèles similaires pour optimiser le rendu
     * Cette méthode avancée permet de fusionner des instances proches pour réduire les draw calls
     */
    mergeModelInstances(modelId, options = {}) {
        const instances = this.instanceTracker[modelId];
        if (!instances || instances.count < 2) return null;

        // Configuration par défaut
        const config = {
            maxDistance: this.optimizationConfig.instanceMergeDistance, maxMergedInstances: 10,  // Nombre maximum d'instances à fusionner ensemble
            preserveOriginals: false, // Conserver les originaux après fusion
            ...options
        };

        // console.log(`Tentative de fusion de ${instances.count} instances de ${modelId}`);

        // Collecter toutes les instances visibles et suffisamment proches
        const scene = window.scene || null;
        if (!scene) {
            console.warn("Impossible de fusionner sans accès à la scène");
            return null;
        }

        // Trouver toutes les instances dans la scène
        const instanceObjects = [];
        scene.traverse((node) => {
            if (node.name?.includes(modelId) && node.visible) {
                instanceObjects.push(node);
            }
        });

        if (instanceObjects.length < 2) {
            // console.log(`Pas assez d'instances visibles de ${modelId} pour fusion`);
            return null;
        }

        // Regrouper les instances par proximité
        const groups = this.groupInstancesByDistance(instanceObjects, config.maxDistance);

        // Fusionner chaque groupe
        const mergedGroups = [];
        for (const group of groups) {
            if (group.length >= 2 && group.length <= config.maxMergedInstances) {
                const mergedModel = this.createMergedModel(group, modelId);
                if (mergedModel) {
                    // Ajouter à la scène
                    scene.add(mergedModel);
                    mergedGroups.push(mergedModel);

                    // Supprimer les originaux si nécessaire
                    if (!config.preserveOriginals) {
                        group.forEach(obj => {
                            scene.remove(obj);
                            obj.traverse(node => {
                                if (node.geometry) node.geometry.dispose();
                                if (node.material) {
                                    const materials = Array.isArray(node.material) ? node.material : [node.material];
                                    materials.forEach(mat => {
                                        if (!this.materialPool[mat.uuid]) { // Ne pas disposer des matériaux partagés
                                            mat.dispose();
                                        }
                                    });
                                }
                            });
                        });
                    }
                }
            }
        }

        // console.log(`${mergedGroups.length} groupes de ${modelId} fusionnés avec succès`);
        return mergedGroups;
    }

    /**
     * Regrouper les instances par distance
     */
    groupInstancesByDistance(objects, maxDistance) {
        const groups = [];
        const processed = new Set();

        for (const obj of objects) {
            if (processed.has(obj.uuid)) continue;

            const group = [obj];
            processed.add(obj.uuid);

            for (const other of objects) {
                if (other !== obj && !processed.has(other.uuid) && obj.position.distanceTo(other.position) <= maxDistance) {
                    group.push(other);
                    processed.add(other.uuid);
                }
            }
=======
        return this.materialPresets;
    }

    batchUpdateMaterialProperties(materialUpdates) {
        if (!materialUpdates || typeof materialUpdates !== 'object') {
            console.error("batchUpdateMaterialProperties: l'argument doit être un objet");
            return {};
        }

        const results = {};
>>>>>>> 3906f096

        Object.entries(materialUpdates).forEach(([modelId, properties]) => {
            results[modelId] = this.updateMaterialProperties(modelId, properties);
        });

        console.log(`Mise à jour par lot terminée pour ${Object.keys(materialUpdates).length} modèles`);
        return results;
    }

<<<<<<< HEAD
    /**
     * Créer un modèle fusionné à partir d'un groupe d'instances
     */
    createMergedModel(instances, modelId) {
        if (!instances || instances.length === 0) return null;

        const mergedGroup = new Group();
        mergedGroup.name = `Merged_${modelId}_${instances.length}`;
=======
    resetMaterialProperties(modelId) {
        if (this.materialProperties[modelId]) {
            delete this.materialProperties[modelId];
        }

        return this.updateMaterialProperties(modelId, this.defaultMaterialProperties);
    }

    // Méthodes de nettoyage et de randomisation
    addRandomizedTexture(modelId, folder, options = {}) {
        const variantConfig = {
            baseColor: ['TreeRoof_BaseColor.png', 'TreeRoofDark_BaseColor.png', 'TreeRoofMedium_BaseColor.png'],
            alpha: ['TreeRoof_Alpha.png', 'TreeRoof1_Alpha.png', 'TreeRoof2_Alpha.png', 'TreeRoof3_Alpha.png', 'TreeRoof4_Alpha.png', 'TreeRoof5_Alpha.png'], ...options
        };

        const getRandomVariant = (variants) => {
            const index = Math.floor(Math.random() * variants.length);
            return variants[index];
        };

        const selectedBaseColor = getRandomVariant(variantConfig.baseColor);
        const selectedAlpha = getRandomVariant(variantConfig.alpha);

        this.texturePaths[modelId] = {
            baseColor: `/textures/${folder}/${selectedBaseColor}`, alpha: `/textures/${folder}/${selectedAlpha}`
        };

        const materialProperties = {
            roughness: 1.0, metalness: 0.0, envMapIntensity: 0.05, ...options.materialProperties
        };

        this.setMaterialProperties(modelId, materialProperties);

        this.texturePaths[modelId].isRandomized = true;
        this.texturePaths[modelId].selectedVariants = {
            baseColor: selectedBaseColor, alpha: selectedAlpha
        };

        return this.texturePaths[modelId];
    }

    createRandomizedMaterial(modelId, instanceId = null, options = {}) {
        const uniqueId = instanceId || `${modelId}_${Math.floor(Math.random() * 10000)}`;
        this.addRandomizedTexture(uniqueId, options.folder || 'forest/tree', options);
        const material = this.getMaterial(uniqueId, options);
        this.materialPool[`random_${uniqueId}`] = material;
        return material;
    }

    applyRandomizedTreeRoofTextures(modelObject, options = {}) {
        if (!modelObject) return 0;

        let modifiedCount = 0;
        const textureInstances = new Map();

        modelObject.traverse((node) => {
            if (node.isMesh && (node.name.includes('TreeRoof') || (node.parent && node.parent.name.includes('TreeRoof')))) {
                const groupX = Math.floor(node.position.x / 5);
                const groupY = Math.floor(node.position.y / 5);
                const groupZ = Math.floor(node.position.z / 5);
                const groupId = `group_${groupX}_${groupY}_${groupZ}`;

                let material;

                if (textureInstances.has(groupId)) {
                    material = textureInstances.get(groupId);
                } else {
                    const instanceId = `TreeRoof_${groupId}`;
                    material = this.createRandomizedMaterial('TreeRoof', instanceId, {
                        folder: 'forest/tree', materialProperties: {
                            roughness: 1.0, metalness: 0.0, envMapIntensity: 0.05, ...options.materialProperties
                        }
                    });

                    textureInstances.set(groupId, material);
                }

                node.material = material;
                modifiedCount++;
            }
        });

        console.log(`Textures TreeRoof randomisées appliquées à ${modifiedCount} meshes dans ${textureInstances.size} groupes`);
        return modifiedCount;
    }

    mergeSimilarMaterials(modelObject) {
        if (!modelObject) return 0;

        const uniqueMaterials = new Map();
        let replacedCount = 0;

        modelObject.traverse((node) => {
            if (!node.isMesh || !node.material) return;

            const materials = Array.isArray(node.material) ? node.material : [node.material];

            for (let i = 0; i < materials.length; i++) {
                const material = materials[i];

                if (!material || material.userData?.isSpecial) continue;

                const signature = this._getMaterialSignature(material);

                if (uniqueMaterials.has(signature)) {
                    if (Array.isArray(node.material)) {
                        node.material[i] = uniqueMaterials.get(signature);
                        replacedCount++;
                    } else {
                        node.material = uniqueMaterials.get(signature);
                        replacedCount++;
                    }
                } else {
                    uniqueMaterials.set(signature, material);
                }
            }
        });

        this.stats.materialsMerged += replacedCount;
        console.log(`Fusion de matériaux: ${replacedCount} matériaux remplacés, ${uniqueMaterials.size} matériaux uniques conservés`);
        return replacedCount;
    }

    // Méthodes d'extraction et de génération d'assets
    extractBaseModelId(modelId) {
        const prefixes = ['Obstacle', 'Interactive'];
        const suffixes = ['Interactive', 'Instance'];

        let baseId = modelId;

        for (const prefix of prefixes) {
            if (baseId.startsWith(prefix)) {
                baseId = baseId.substring(prefix.length);
            } else if (baseId.includes(prefix)) {
                const regex = new RegExp(`${prefix}(\\w+)`, 'i');
                const match = baseId.match(regex);
                if (match && match[1]) {
                    baseId = match[1];
                }
            }
        }
>>>>>>> 3906f096

        for (const suffix of suffixes) {
            if (baseId.endsWith(suffix)) {
                baseId = baseId.substring(0, baseId.length - suffix.length);
            }
        }

        const specialMappings = {
            'ObstacleTree': 'TrunkLarge', 'Obstacle2Tree': 'TrunkThin'
        };

        if (specialMappings[modelId]) {
            return specialMappings[modelId];
        }

        if (baseId !== modelId && this.hasTextures(baseId)) {
            return baseId;
        }

        return null;
    }

<<<<<<< HEAD
                    // Créer une entrée pour ce type de matériau s'il n'existe pas
                    if (!meshes[materialId]) {
                        meshes[materialId] = {
                            material: node.material, geometries: []
                        };
                    }
=======
    // Générer la liste des assets nécessaires au format attendu par l'AssetManager
    generateTextureAssetList() {
        const assetSet = new Set();
        const assets = [];
>>>>>>> 3906f096

        for (const [modelId, modelTextures] of Object.entries(this.texturePaths)) {
            for (const [textureType, texturePath] of Object.entries(modelTextures)) {
                if (!assetSet.has(texturePath)) {
                    assetSet.add(texturePath);

                    assets.push({
                        name: `${modelId}_${textureType}`,
                        type: 'texture',
                        path: texturePath,
                        license: 'CC-BY',
                        author: 'Author',
                        url: ''
                    });
                }
            }
        }

        return assets;
    }

    /**
     * Préchargement intelligent des textures
     */
    async intelligentPreload(priorityModels = [], options = {}) {
        const config = {
            maxConcurrent: 5, timeoutPerTexture: 5000, preloadAllLODs: false, ...options
        };

        const modelsToPreload = [...priorityModels, ...Object.keys(this.texturePaths)
            .filter(id => !priorityModels.includes(id))
            .sort((a, b) => {
                const countA = this.instanceTracker[a]?.count || 0;
                const countB = this.instanceTracker[b]?.count || 0;
                return countB - countA;
            })];

        const totalTextures = modelsToPreload.length;
        let loadedCount = 0;

        const lodsToLoad = config.preloadAllLODs ? ['high', 'medium', 'low'] : [this.currentLOD];

        for (let i = 0; i < modelsToPreload.length; i += config.maxConcurrent) {
            const batch = modelsToPreload.slice(i, i + config.maxConcurrent);

<<<<<<< HEAD
            // Obtenir un matériau optimisé
            const mergedMaterial = this.getMaterial(modelId, {
                useGroupMaterial: true, lod: this.determineLODForObject(instances[0])
=======
            const batchPromises = batch.flatMap(modelId => {
                return lodsToLoad.map(lod => {
                    return Promise.race([this.preloadTexturesForModel(modelId).then(() => {
                        loadedCount++;
                        if (loadedCount % 10 === 0 || loadedCount === totalTextures) {
                            console.log(`Progrès: ${loadedCount}/${totalTextures} textures préchargées`);
                        }
                    }), new Promise((_, reject) => setTimeout(() => reject(new Error(`Timeout lors du chargement de ${modelId}`)), config.timeoutPerTexture))]).catch(err => {
                        console.warn(`Échec lors du préchargement de ${modelId}:`, err);
                    });
                });
>>>>>>> 3906f096
            });

            await Promise.allSettled(batchPromises);
        }

        console.log(`Préchargement terminé: ${loadedCount}/${totalTextures} textures chargées avec succès`);
        return loadedCount;
    }

    /**
     * Fusionner des géométries - Implémentation personnalisée
     */
    mergeBufferGeometries(geometries, useGroups = true) {
        if (!geometries || geometries.length < 1) return null;

        const isIndexed = geometries[0].index !== null;
        const attributesUsed = new Set(Object.keys(geometries[0].attributes));
        const attributes = {};
        const mergedGeometry = new BufferGeometry();

        let offset = 0;

        for (let i = 0; i < geometries.length; ++i) {
            const geometry = geometries[i];

            if (isIndexed !== (geometry.index !== null)) {
                console.error('Toutes les géométries doivent avoir le même type d\'indexation');
                return null;
            }

            for (const name of attributesUsed) {
                if (!geometry.attributes[name]) {
                    console.error('Toutes les géométries doivent avoir les mêmes attributs');
                    return null;
                }
            }

            if (useGroups) {
                let count;

                if (isIndexed) {
                    count = geometry.index.count;
                } else {
                    count = geometry.attributes.position.count;
                }

                mergedGeometry.addGroup(offset, count, i);
                offset += count;
            }

            for (const name of attributesUsed) {
                if (attributes[name] === undefined) {
                    attributes[name] = [];
                }

                attributes[name].push(geometry.attributes[name]);
            }

            if (isIndexed) {
                if (attributes.index === undefined) {
                    attributes.index = [];
                }

                attributes.index.push(geometry.index);
            }
        }

        for (const name of attributesUsed) {
            const mergedAttribute = this.mergeBufferAttributes(attributes[name]);

            if (!mergedAttribute) {
                console.error('Impossible de fusionner les attributs');
                return null;
            }

            mergedGeometry.setAttribute(name, mergedAttribute);
        }

        if (isIndexed) {
            let indexOffset = 0;
            const mergedIndex = [];

            for (let i = 0; i < geometries.length; ++i) {
                const index = attributes.index[i];

                for (let j = 0; j < index.count; ++j) {
                    mergedIndex.push(index.getX(j) + indexOffset);
                }

                indexOffset += attributes[Object.keys(attributes)[0]][i].count;
            }

            mergedGeometry.setIndex(mergedIndex);
        }

        return mergedGeometry;
    }

    /**
     * Fusionner des attributs de géométrie
     */
    mergeBufferAttributes(attributes) {
        let arrayLength = 0;
        let itemSize = attributes[0].itemSize;

        for (let i = 0; i < attributes.length; i++) {
            arrayLength += attributes[i].array.length;

            if (attributes[i].itemSize !== itemSize) {
                console.error('Les attributs ont des tailles d\'éléments différentes');
                return null;
            }
        }

        const array = new attributes[0].array.constructor(arrayLength);
        let offset = 0;

        for (let i = 0; i < attributes.length; i++) {
            array.set(attributes[i].array, offset);
            offset += attributes[i].array.length;
        }

        return new BufferAttribute(array, itemSize);
    }

    /**
     * Fusion de modèles similaires pour optimiser le rendu
     */
    mergeModelInstances(modelId, options = {}) {
        const instances = this.instanceTracker[modelId];
        if (!instances || instances.count < 2) return null;

        const config = {
            maxDistance: this.optimizationConfig.instanceMergeDistance,
            maxMergedInstances: 10,
            preserveOriginals: false, ...options
        };

        const scene = window.scene || null;
        if (!scene) {
            console.warn("Impossible de fusionner sans accès à la scène");
            return null;
        }

        const instanceObjects = [];
        scene.traverse((node) => {
            if (node.name?.includes(modelId) && node.visible) {
                instanceObjects.push(node);
            }
        });

        if (instanceObjects.length < 2) {
            return null;
        }

        const groups = this.groupInstancesByDistance(instanceObjects, config.maxDistance);

        const mergedGroups = [];
        for (const group of groups) {
            if (group.length >= 2 && group.length <= config.maxMergedInstances) {
                const mergedModel = this.createMergedModel(group, modelId);
                if (mergedModel) {
                    scene.add(mergedModel);
                    mergedGroups.push(mergedModel);

                    if (!config.preserveOriginals) {
                        group.forEach(obj => {
                            scene.remove(obj);
                            obj.traverse(node => {
                                if (node.geometry) node.geometry.dispose();
                                if (node.material) {
                                    const materials = Array.isArray(node.material) ? node.material : [node.material];
                                    materials.forEach(mat => {
                                        if (!this.materialPool[mat.uuid]) {
                                            mat.dispose();
                                        }
                                    });
                                }
                            });
                        });
                    }
                }
            }
        }

        console.log(`${mergedGroups.length} groupes de ${modelId} fusionnés avec succès`);
        return mergedGroups;
    }

    /**
     * Regrouper les instances par distance
     */
    groupInstancesByDistance(objects, maxDistance) {
        const groups = [];
        const processed = new Set();

        for (const obj of objects) {
            if (processed.has(obj.uuid)) continue;

            const group = [obj];
            processed.add(obj.uuid);

            for (const other of objects) {
                if (other !== obj && !processed.has(other.uuid) && obj.position.distanceTo(other.position) <= maxDistance) {
                    group.push(other);
                    processed.add(other.uuid);
                }
            }

            if (group.length > 1) {
                groups.push(group);
            }
        }

<<<<<<< HEAD
        // Mappings spécifiques pour certains modèles
        const specialMappings = {
            'ObstacleTree': 'TrunkLarge', 'Obstacle2Tree': 'TrunkThin'
        };

        if (specialMappings[modelId]) {
            return specialMappings[modelId];
        }

        // Si le résultat est différent de l'original et existe dans notre gestionnaire de textures
        if (baseId !== modelId && this.hasTextures(baseId)) {
            return baseId;
        }

        return null;
=======
        return groups;
>>>>>>> 3906f096
    }

    /**
     * Créer un modèle fusionné à partir d'un groupe d'instances
     */
    createMergedModel(instances, modelId) {
        if (!instances || instances.length === 0) return null;

        const mergedGroup = new Group();
        mergedGroup.name = `Merged_${modelId}_${instances.length}`;

        const center = new Vector3();
        instances.forEach(obj => center.add(obj.position));
        center.divideScalar(instances.length);

        mergedGroup.position.copy(center);

        const meshes = {};

        instances.forEach(instance => {
            const relativePosition = instance.position.clone().sub(center);

            instance.traverse(node => {
                if (node.isMesh) {
                    const materialId = node.material.uuid;

                    if (!meshes[materialId]) {
                        meshes[materialId] = {
                            material: node.material, geometries: []
                        };
                    }

                    const clonedGeometry = node.geometry.clone();
                    const matrix = new Matrix4();

                    matrix.makeTranslation(relativePosition.x, relativePosition.y, relativePosition.z);

                    if (instance.rotation) {
                        const rotMatrix = new Matrix4();
                        rotMatrix.makeRotationFromEuler(instance.rotation);
                        matrix.multiply(rotMatrix);
                    }

                    if (instance.scale) {
                        const scaleMatrix = new Matrix4();
                        scaleMatrix.makeScale(instance.scale.x, instance.scale.y, instance.scale.z);
                        matrix.multiply(scaleMatrix);
                    }

                    clonedGeometry.applyMatrix4(matrix);
                    meshes[materialId].geometries.push(clonedGeometry);
                }
            });
        });

        Object.values(meshes).forEach(({material, geometries}) => {
            if (geometries.length === 0) return;

            const mergedGeometry = this.mergeBufferGeometries(geometries, false);

<<<<<<< HEAD
        // console.log("Démarrage du préchargement intelligent des textures...");

        // Liste des modèles à précharger
        const modelsToPreload = [...priorityModels, ...Object.keys(this.texturePaths)
            .filter(id => !priorityModels.includes(id))
            .sort((a, b) => {
                // Prioriser les modèles les plus fréquemment utilisés
                const countA = this.instanceTracker[a]?.count || 0;
                const countB = this.instanceTracker[b]?.count || 0;
                return countB - countA;
            })];

        // Précharger par lots pour éviter de surcharger le système
        const totalTextures = modelsToPreload.length;
        let loadedCount = 0;

        // Niveaux de LOD à précharger
        const lodsToLoad = config.preloadAllLODs ? ['high', 'medium', 'low'] : [this.currentLOD];
=======
            const mergedMaterial = this.getMaterial(modelId, {
                useGroupMaterial: true, lod: this.determineLODForObject(instances[0])
            });

            const mergedMesh = new Mesh(mergedGeometry, mergedMaterial);
            mergedMesh.name = `MergedMesh_${modelId}`;
            mergedMesh.castShadow = true;
            mergedMesh.receiveShadow = true;
>>>>>>> 3906f096

            mergedGroup.add(mergedMesh);

<<<<<<< HEAD
            // Préchargement par lot
            const batchPromises = batch.flatMap(modelId => {
                return lodsToLoad.map(lod => {
                    // Créer une promesse avec timeout pour chaque modèle et LOD
                    return Promise.race([this.preloadTexturesForModel(modelId).then(() => {
                        loadedCount++;
                        if (loadedCount % 10 === 0 || loadedCount === totalTextures) {
                            // console.log(`Progrès: ${loadedCount}/${totalTextures} textures préchargées`);
                        }
                    }), new Promise((_, reject) => setTimeout(() => reject(new Error(`Timeout lors du chargement de ${modelId}`)), config.timeoutPerTexture))]).catch(err => {
                        console.warn(`Échec lors du préchargement de ${modelId}:`, err);
                    });
                });
            });
=======
            geometries.forEach(geo => geo.dispose());
        });
>>>>>>> 3906f096

        this.stats.instancesMerged += instances.length;

        return mergedGroup;
    }

    // Nettoyer les ressources
    dispose() {
        console.log("Nettoyage des ressources du TextureManager...");

        for (const texturePath in this.loadedTextures) {
            if (this.loadedTextures[texturePath]) {
                this.loadedTextures[texturePath].dispose();
            }
        }
        this.loadedTextures = {};

        for (const key in this.materialPool) {
            if (this.materialPool[key]) {
                this.materialPool[key].dispose();
            }
        }
        this.materialPool = {};

        this.instanceTracker = {};
        this.stats = {
            texturesLoaded: 0,
            materialsCreated: 0,
            materialsMerged: 0,
            instancesMerged: 0,
            memoryUsage: 0,
            lastOptimization: null
        };

<<<<<<< HEAD
        // console.log("Ressources du TextureManager nettoyées");
    }

    /**
     * Mettre à jour plusieurs propriétés de matériaux en même temps pour une liste de modèles
     * @param {Object} materialUpdates - Objet avec les IDs de modèles comme clés et les propriétés à mettre à jour comme valeurs
     * @returns {Object} - Résultat des mises à jour avec le nombre de matériaux mis à jour par modèle
     */
    batchUpdateMaterialProperties(materialUpdates) {
        if (!materialUpdates || typeof materialUpdates !== 'object') {
            console.error("batchUpdateMaterialProperties: l'argument doit être un objet");
            return {};
        }

        const results = {};

        Object.entries(materialUpdates).forEach(([modelId, properties]) => {
            results[modelId] = this.updateMaterialProperties(modelId, properties);
        });

        // console.log(`Mise à jour par lot terminée pour ${Object.keys(materialUpdates).length} modèles`);
        return results;
    }

    /**
     * Réinitialiser les propriétés d'un matériau aux valeurs par défaut
     * @param {string} modelId - Identifiant du modèle
     * @returns {boolean} - true si la réinitialisation a réussi
     */
    resetMaterialProperties(modelId) {
        // Supprimer les propriétés personnalisées
        if (this.materialProperties[modelId]) {
            delete this.materialProperties[modelId];
        }

        // Appliquer les propriétés par défaut
        return this.updateMaterialProperties(modelId, this.defaultMaterialProperties);
    }

    /**
     * Crée un nouveau preset de matériau qui peut être appliqué à différents modèles
     * @param {string} presetName - Nom du preset
     * @param {Object} properties - Propriétés du matériau pour ce preset
     */
    createMaterialPreset(presetName, properties) {
        if (!this.materialPresets) {
            this.materialPresets = {};
        }

        this.materialPresets[presetName] = {
            ...this.defaultMaterialProperties, ...properties
        };

        // console.log(`Preset de matériau '${presetName}' créé avec propriétés:`, properties);
        return this.materialPresets[presetName];
    }

    /**
     * Applique un preset existant à un modèle
     * @param {string} modelId - Identifiant du modèle
     * @param {string} presetName - Nom du preset à appliquer
     */
    applyMaterialPreset(modelId, presetName) {
        if (!this.materialPresets || !this.materialPresets[presetName]) {
            console.error(`Le preset '${presetName}' n'existe pas`);
            return false;
        }

        return this.updateMaterialProperties(modelId, this.materialPresets[presetName]);
    }

    /**
     * Liste tous les presets disponibles
     * @returns {Object} - Les presets disponibles
     */
    getMaterialPresets() {
        if (!this.materialPresets) {
            this.materialPresets = {};
        }

        return this.materialPresets;
=======
        console.log("Ressources du TextureManager nettoyées");
>>>>>>> 3906f096
    }
}

// Export d'une instance singleton
export const textureManager = new TextureManager();
export default textureManager;<|MERGE_RESOLUTION|>--- conflicted
+++ resolved
@@ -1,13 +1,8 @@
 import {
-<<<<<<< HEAD
-    BufferAttribute,
-    BufferGeometry,
-=======
     BackSide,
     BufferAttribute,
     BufferGeometry,
     Color,
->>>>>>> 3906f096
     DoubleSide,
     FrontSide,
     Group,
@@ -20,10 +15,7 @@
     SRGBColorSpace,
     StaticDrawUsage,
     TextureLoader,
-<<<<<<< HEAD
-=======
     Vector2,
->>>>>>> 3906f096
     Vector3
 } from "three";
 
@@ -51,11 +43,7 @@
         this.materialPool = {};
 
         // Liste des noms d'objets qui recevront une texture d'émission
-<<<<<<< HEAD
-        this.emissiveObjectNames = ["Cube3", "Plane"];
-=======
         this.emissiveObjectNames = [];
->>>>>>> 3906f096
 
         // Configuration par défaut pour les émissions
         this.emissiveConfig = {
@@ -75,17 +63,6 @@
 
         // Paramètres d'optimisation
         this.optimizationConfig = {
-<<<<<<< HEAD
-            mergeThreshold: 1,           // Nombre d'instances avant de considérer une fusion
-            maxTextureSize: 1024,        // Taille maximum de texture en pixels
-            distanceThresholds: {        // Seuils de distance pour LOD
-                high: 15, medium: 25, low: Infinity
-            }, instanceMergeDistance: 100,  // Distance max pour une fusion d'instance
-            autoMergeEnabled: true,      // Activer la fusion automatique
-            memoryBudget: 500,           // Budget mémoire en MB pour les textures
-            materialMergeEnabled: true,  // Activer la fusion de matériaux similaires
-            materialSimilarityThreshold: 0.85 // Seuil de similarité pour fusionner des matériaux (0.0-1.0)
-=======
             mergeThreshold: 1,
             maxTextureSize: 1024,
             distanceThresholds: {
@@ -96,7 +73,6 @@
             memoryBudget: 500,
             materialMergeEnabled: true,
             materialSimilarityThreshold: 0.85
->>>>>>> 3906f096
         };
 
         // Statistiques d'utilisation
@@ -349,10 +325,6 @@
         let modifiedCount = 0;
 
         scene.traverse((node) => {
-<<<<<<< HEAD
-            // Vérifier si ce nœud doit avoir une émission basée sur son nom
-=======
->>>>>>> 3906f096
             const shouldBeEmissive = this.emissiveObjectNames.some(name => node.name.includes(name) || (node.parent && node.parent.name.includes(name)));
 
             if (node.isMesh && shouldBeEmissive && node.material) {
@@ -411,12 +383,7 @@
         return this;
     }
 
-<<<<<<< HEAD
-
-    // Initialisation des textures basée sur la structure de fichiers
-=======
     // Initialisation des textures avec propriétés complètes
->>>>>>> 3906f096
     initializeTextures() {
 
         // this.addTextureMapping('TrunkThin', 'forest/tree', 'TrunkThin', {
@@ -437,11 +404,7 @@
         // });
         // Arbres
         this.addTextureMapping('TreeNaked', 'forest/tree', null, {
-<<<<<<< HEAD
-            roughness: 1.0, metalness: 0.59, envMapIntensity: 0.08
-=======
             roughness: 1.0, metalness: 0.59, envMapIntensity: 0.08,
->>>>>>> 3906f096
         });
 
         this.addTextureMapping('TrunkLarge', 'forest/tree', null, {
@@ -449,13 +412,9 @@
         });
 
         this.addTextureMapping('TrunkThin', 'forest/tree', 'TrunkThin', {
-<<<<<<< HEAD
-            roughness: 0.81, metalness: 0.7, envMapIntensity: 0.08
-=======
             roughness: 0.81, metalness: 0.7, envMapIntensity: 0.08, color: '#5F4611', useTextures: {
                 baseColor: false,
             }
->>>>>>> 3906f096
         });
 
         // this.addPlantTexture('TrunkThinPlane', 'forest/tree', {
@@ -637,13 +596,6 @@
             roughness: 0.8, metalness: 0.1, envMapIntensity: 0.5, castShadow: true, receivedShadow: true,
         });
         // Sol
-<<<<<<< HEAD
-        this.addTextureMapping('Ground', 'ground', null, {
-            roughness: 0.9,
-            metalness: 0.1,
-            envMapIntensity: 0.1,
-            castShadow: true,
-=======
         this.addTextureMapping('Ground', 'ground', 'ForestRoad', {
             roughness: 1.0,
             metalness: 0.0,
@@ -651,7 +603,6 @@
             aoIntensity: 1.5,
             normalScale: 1.0,
             castShadow: false,
->>>>>>> 3906f096
             receivedShadow: true,
         });
 
@@ -948,11 +899,7 @@
         });
 
         this.materialProperties[modelId] = {
-<<<<<<< HEAD
-            ...this.defaultMaterialProperties, ...this.materialProperties[modelId], ...properties
-=======
             ...this.defaultMaterialProperties, ...this.materialProperties[modelId], ...convertedProperties
->>>>>>> 3906f096
         };
 
         // Mettre à jour les matériaux existants
@@ -1052,165 +999,7 @@
     getTexturePathsForModel(modelId) {
         return this.texturePaths[modelId] || null;
     }
-<<<<<<< HEAD
-
-    addRandomizedTexture(modelId, folder, options = {}) {
-        const variantConfig = {
-            // Configuration des variantes disponibles
-            baseColor: ['TreeRoof_BaseColor.png', 'TreeRoofDark_BaseColor.png', 'TreeRoofMedium_BaseColor.png'],
-            alpha: ['TreeRoof_Alpha.png', 'TreeRoof1_Alpha.png', 'TreeRoof2_Alpha.png', 'TreeRoof3_Alpha.png', 'TreeRoof4_Alpha.png', 'TreeRoof5_Alpha.png'], ...options
-        };
-
-        // Fonctions de sélection aléatoire
-        const getRandomVariant = (variants) => {
-            const index = Math.floor(Math.random() * variants.length);
-            return variants[index];
-        };
-
-        // Sélectionner aléatoirement un BaseColor et un Alpha
-        const selectedBaseColor = getRandomVariant(variantConfig.baseColor);
-        const selectedAlpha = getRandomVariant(variantConfig.alpha);
-
-        console.log(`Textures aléatoires pour ${modelId}: BaseColor=${selectedBaseColor}, Alpha=${selectedAlpha}`);
-
-        // Créer un mappage de texture personnalisé
-        this.texturePaths[modelId] = {
-            baseColor: `/textures/${folder}/${selectedBaseColor}`, alpha: `/textures/${folder}/${selectedAlpha}`
-        };
-
-        // Stocker les propriétés du matériau si fournies
-        const materialProperties = {
-            roughness: 1.0, metalness: 0.0, envMapIntensity: 0.05, ...options.materialProperties
-        };
-
-        this.setMaterialProperties(modelId, materialProperties);
-
-        // Stocker l'information sur les variantes pour référence future
-        this.texturePaths[modelId].isRandomized = true;
-        this.texturePaths[modelId].selectedVariants = {
-            baseColor: selectedBaseColor, alpha: selectedAlpha
-        };
-
-        return this.texturePaths[modelId];
-    }
-
-    addRandomizedTexture(modelId, folder, options = {}) {
-        const variantConfig = {
-            // Configuration des variantes disponibles
-            baseColor: ['TreeRoof_BaseColor.png', 'TreeRoofDark_BaseColor.png', 'TreeRoofMedium_BaseColor.png'],
-            alpha: ['TreeRoof_Alpha.png', 'TreeRoof1_Alpha.png', 'TreeRoof2_Alpha.png', 'TreeRoof3_Alpha.png', 'TreeRoof4_Alpha.png', 'TreeRoof5_Alpha.png'], ...options
-        };
-
-        // Fonctions de sélection aléatoire
-        const getRandomVariant = (variants) => {
-            const index = Math.floor(Math.random() * variants.length);
-            return variants[index];
-        };
-
-        // Sélectionner aléatoirement un BaseColor et un Alpha
-        const selectedBaseColor = getRandomVariant(variantConfig.baseColor);
-        const selectedAlpha = getRandomVariant(variantConfig.alpha);
-
-        console.log(`Textures aléatoires pour ${modelId}: BaseColor=${selectedBaseColor}, Alpha=${selectedAlpha}`);
-
-        // Créer un mappage de texture personnalisé
-        this.texturePaths[modelId] = {
-            baseColor: `/textures/${folder}/${selectedBaseColor}`, alpha: `/textures/${folder}/${selectedAlpha}`
-        };
-
-        // Stocker les propriétés du matériau si fournies
-        const materialProperties = {
-            roughness: 1.0, metalness: 0.0, envMapIntensity: 0.05, ...options.materialProperties
-        };
-
-        this.setMaterialProperties(modelId, materialProperties);
-
-        // Stocker l'information sur les variantes pour référence future
-        this.texturePaths[modelId].isRandomized = true;
-        this.texturePaths[modelId].selectedVariants = {
-            baseColor: selectedBaseColor, alpha: selectedAlpha
-        };
-
-        return this.texturePaths[modelId];
-    }
-
-    /**
-     * Crée un matériau avec des textures aléatoires pour une instance spécifique
-     * @param {string} modelId - Identifiant du modèle de base (par ex. 'TreeRoof')
-     * @param {string} instanceId - Identifiant unique pour cette instance (ou null pour en générer un)
-     * @param {Object} options - Options supplémentaires
-     * @returns {Object} Le matériau créé
-     */
-    createRandomizedMaterial(modelId, instanceId = null, options = {}) {
-        // Générer un ID d'instance si non fourni
-        const uniqueId = instanceId || `${modelId}_${Math.floor(Math.random() * 10000)}`;
-
-        // Créer un nouveau mappage de textures pour cette instance spécifique
-        this.addRandomizedTexture(uniqueId, options.folder || 'forest/tree', options);
-
-        // Créer un matériau avec ces textures
-        const material = this.getMaterial(uniqueId, options);
-
-        // Associer le matériau unique à cet ID pour pouvoir le retrouver
-        this.materialPool[`random_${uniqueId}`] = material;
-
-        return material;
-    }
-
-    /**
-     * Applique des textures aléatoires à tous les meshes TreeRoof dans un modèle
-     * @param {Object} modelObject - L'objet 3D contenant potentiellement des TreeRoof
-     * @param {Object} options - Options supplémentaires
-     * @returns {number} Nombre de meshes modifiés
-     */
-    applyRandomizedTreeRoofTextures(modelObject, options = {}) {
-        if (!modelObject) return 0;
-
-        let modifiedCount = 0;
-        const textureInstances = new Map(); // Pour réutiliser les textures sur les objets proches
-
-        modelObject.traverse((node) => {
-            // Détecter les meshes qui pourraient être des toits d'arbres
-            if (node.isMesh && (node.name.includes('TreeRoof') || (node.parent && node.parent.name.includes('TreeRoof')))) {
-
-                // Créer un identifiant pour ce nœud basé sur sa position générale
-                // (les parties proches du même arbre auront le même ID de groupe)
-                const groupX = Math.floor(node.position.x / 5);
-                const groupY = Math.floor(node.position.y / 5);
-                const groupZ = Math.floor(node.position.z / 5);
-                const groupId = `group_${groupX}_${groupY}_${groupZ}`;
-
-                let material;
-
-                // Réutiliser le même matériau pour les parties proches du même arbre
-                if (textureInstances.has(groupId)) {
-                    material = textureInstances.get(groupId);
-                } else {
-                    // Créer un nouveau matériau randomisé
-                    const instanceId = `TreeRoof_${groupId}`;
-                    material = this.createRandomizedMaterial('TreeRoof', instanceId, {
-                        folder: 'forest/tree', materialProperties: {
-                            roughness: 1.0, metalness: 0.0, envMapIntensity: 0.05, ...options.materialProperties
-                        }
-                    });
-
-                    // Stocker pour réutilisation
-                    textureInstances.set(groupId, material);
-                }
-
-                // Appliquer le matériau
-                node.material = material;
-                modifiedCount++;
-            }
-        });
-
-        console.log(`Textures TreeRoof randomisées appliquées à ${modifiedCount} meshes dans ${textureInstances.size} groupes`);
-        return modifiedCount;
-    }
-
-=======
-
->>>>>>> 3906f096
+
     hasTextures(modelId) {
         return !!this.texturePaths[modelId];
     }
@@ -1244,38 +1033,11 @@
                 const lodScale = this.textureResolutions[this.currentLOD];
 
                 textureLoader.load(texturePath, (texture) => {
-<<<<<<< HEAD
-                    // Configuration standard pour les textures
-=======
->>>>>>> 3906f096
                     texture.encoding = SRGBColorSpace;
                     texture.wrapS = RepeatWrapping;
                     texture.wrapT = RepeatWrapping;
                     texture.flipY = false;
 
-<<<<<<< HEAD
-                    // Réduire la résolution selon le LOD actuel
-                    if (lodScale < 1.0) {
-                        texture.minFilter = LinearFilter;
-                        texture.magFilter = LinearFilter;
-                        // Simuler une réduction de résolution en ajustant l'anisotropie
-                        texture.anisotropy = Math.max(1, Math.floor(16 * lodScale));
-                    }
-
-                    // Stocker la taille originale pour les statistiques
-                    const originalSize = (texture.image?.width || 0) * (texture.image?.height || 0) * 4; // Estimation en bytes
-                    texture.userData.memorySize = originalSize * lodScale * lodScale;
-
-                    // Mise à jour des statistiques
-                    this.stats.texturesLoaded++;
-                    this.stats.memoryUsage += texture.userData.memorySize / (1024 * 1024); // Conversion en MB
-
-                    // Stocker dans le cache global
-                    this.loadedTextures[cacheKey] = texture;
-                    resolve(texture);
-                }, undefined, (error) => {
-                    // console.error(`Erreur lors du chargement de la texture ${texturePath}:`, error);
-=======
                     if (lodScale < 1.0) {
                         texture.minFilter = LinearFilter;
                         texture.magFilter = LinearFilter;
@@ -1291,7 +1053,6 @@
                     this.loadedTextures[cacheKey] = texture;
                     resolve(texture);
                 }, undefined, (error) => {
->>>>>>> 3906f096
                     reject(error);
                 });
             } catch (error) {
@@ -1393,12 +1154,7 @@
             .then(textures => {
                 if (textures) {
                     this._applyTexturesToMaterial(material, textures, {
-<<<<<<< HEAD
-                        ...optionsWithLOD, ...materialProperties,  // Inclure les propriétés spécifiques du matériau
-                        modelId: modelId
-=======
                         ...optionsWithLOD, ...materialProperties, modelId: modelId
->>>>>>> 3906f096
                     });
 
                     if (options.useGroupMaterial && group && !this.materialPool[groupKey]) {
@@ -1419,22 +1175,11 @@
         return `${modelId}_${optionsKey}`;
     }
 
-<<<<<<< HEAD
-
-    // Version privée de applyTexturesToMaterial pour usage interne
     _applyTexturesToMaterial(material, textures, options = {}) {
         if (!material || !textures) return;
-        // Récupérer les propriétés spécifiques du matériau
+
         const materialProps = this.getMaterialProperties(options.modelId || '');
 
-        // Configuration par défaut avec LOD et propriétés spécifiques
-=======
-    _applyTexturesToMaterial(material, textures, options = {}) {
-        if (!material || !textures) return;
-
-        const materialProps = this.getMaterialProperties(options.modelId || '');
-
->>>>>>> 3906f096
         const config = {
             aoIntensity: materialProps.aoIntensity || 0.5,
             useDisplacement: false,
@@ -1447,12 +1192,9 @@
             lod: this.currentLOD, ...options
         };
 
-<<<<<<< HEAD
-=======
         // Récupérer les paramètres d'activation des textures
         const textureSettings = materialProps.useTextures || this.defaultMaterialProperties.useTextures;
 
->>>>>>> 3906f096
         try {
             if (material.color) {
                 material.userData.originalDefineColor = material.defines?.USE_COLOR;
@@ -1460,32 +1202,6 @@
                 material.defines.USE_COLOR = false;
             }
 
-<<<<<<< HEAD
-            // Application des textures suivant le LOD
-            // Pour le LOD bas, désactiver certaines textures complexes
-            const applyDetailedTextures = config.lod !== 'low';
-
-            // Carte de couleur de base (BaseColor/Diffuse) - toujours appliquée
-            if (textures.baseColor) {
-                material.map = textures.baseColor;
-                this.configureTexture(material.map, 'baseColor');
-            } else if (textures.diffuse) {
-                material.map = textures.diffuse;
-                this.configureTexture(material.map, 'diffuse');
-            }
-
-            // Cartes détaillées - appliquées seulement si le LOD le permet
-            if (applyDetailedTextures) {
-                // Carte normale
-                if (textures.normalOpenGL) {
-                    material.normalMap = textures.normalOpenGL;
-                    this.configureTexture(material.normalMap, 'normalOpenGL');
-                    material.normalScale = {x: config.normalScale, y: config.normalScale};
-                } else if (textures.normal) {
-                    material.normalMap = textures.normal;
-                    this.configureTexture(material.normalMap, 'normal');
-                    material.normalScale = {x: config.normalScale, y: config.normalScale};
-=======
             const applyDetailedTextures = config.lod !== 'low';
 
             // Carte de couleur de base - Vérifier si elle est activée
@@ -1525,7 +1241,6 @@
                 } else if (textureSettings.normal === false && textureSettings.normalOpenGL === false) {
                     material.normalMap = null;
                     console.log(`Texture normal désactivée pour ${options.modelId}`);
->>>>>>> 3906f096
                 }
 
                 // Carte de rugosité - Vérifier si elle est activée
@@ -1635,11 +1350,7 @@
                 const envMapTexture = window.assetManager?.getItem('EnvironmentMap');
                 if (envMapTexture) {
                     material.envMap = envMapTexture;
-<<<<<<< HEAD
-                    material.envMapIntensity = config.envMapIntensity * (config.lod === 'high' ? 1.0 : 0.5); // Réduire l'intensité pour medium
-=======
                     material.envMapIntensity = config.envMapIntensity * (config.lod === 'high' ? 1.0 : 0.5);
->>>>>>> 3906f096
                     material.needsUpdate = true;
                 }
             } else if (textureSettings.envMap === false) {
@@ -1670,13 +1381,6 @@
     }
 
     /**
-<<<<<<< HEAD
-     * Méthode clé: Applique un matériau fusionné à un modèle déjà chargé/instancié
-     * Cette méthode est le cœur de l'optimisation pour les modèles existants
-     */
-    applyMergedMaterialToModel(modelObject, options = {}) {
-        if (!modelObject) return null;
-=======
      * Applique un matériau à tous les Mesh d'un objet avec propriétés complètes
      */
     applyMaterialToAllMeshes(object, material, config = {}) {
@@ -1740,7 +1444,6 @@
                     const materialProps = this.getMaterialProperties(config.modelId);
                     this._applyShadowProperties(node, materialProps);
                 }
->>>>>>> 3906f096
 
                 // Préserver les couleurs de vertex si demandé et présentes
                 if (config.preserveVertexColors && node.geometry?.attributes?.color && material.vertexColors !== true) {
@@ -1767,10 +1470,6 @@
                             this._applyMaterialProperties(optimizedMaterial, props);
                         }
 
-<<<<<<< HEAD
-        // Vérifier si une fusion est nécessaire
-        const shouldMerge = config.forceMerge || this.instanceTracker[modelInfo.modelId]?.count > this.optimizationConfig.mergeThreshold;
-=======
                         node.material = optimizedMaterial;
                         similarMaterials[materialSignature] = optimizedMaterial;
                     }
@@ -1778,7 +1477,6 @@
                     node.material = material;
                     materialsMerged++;
                 }
->>>>>>> 3906f096
 
                 // Optimiser la géométrie si demandé
                 if (config.optimizeGeometry && node.geometry) {
@@ -1794,10 +1492,6 @@
                         node.geometry.computeBoundingBox();
                     }
 
-<<<<<<< HEAD
-            // Appliquer le matériau fusionné à tous les mesh de l'objet
-            this.applyMaterialToAllMeshes(modelObject, material, config);
-=======
                     if (node.geometry.attributes.position && node.geometry.attributes.position.usage === StaticDrawUsage) {
                         node.geometry.attributes.position.needsUpdate = true;
                     }
@@ -1806,7 +1500,6 @@
         });
 
         this.stats.materialsMerged += materialsMerged;
->>>>>>> 3906f096
 
         if (materialsMerged > 0) {
             console.log(`Fusion de matériaux: ${materialsMerged} matériaux remplacés dans le modèle ${object.name || 'sans nom'}`);
@@ -2007,10 +1700,6 @@
         this.instanceTracker[modelId].count++;
         this.instanceTracker[modelId].instances.add(modelObject.uuid);
 
-<<<<<<< HEAD
-        // Vérifier si une optimisation est nécessaire
-=======
->>>>>>> 3906f096
         if (this.optimizationConfig.autoMergeEnabled && this.instanceTracker[modelId].count % this.optimizationConfig.mergeThreshold === 0) {
             this.checkAndOptimizeInstances(modelId);
         }
@@ -2053,13 +1742,8 @@
             color: material.color ? `${material.color.r.toFixed(2)}_${material.color.g.toFixed(2)}_${material.color.b.toFixed(2)}` : 'none'
         };
 
-<<<<<<< HEAD
-                // Vérifier si ce mesh doit avoir une émission basée sur son nom
-                const shouldBeEmissive = this.emissiveObjectNames.some(name => node.name.includes(name) || (node.parent && node.parent.name.includes(name)));
-=======
         return JSON.stringify(signature);
     }
->>>>>>> 3906f096
 
     _optimizeMaterial(originalMaterial, referenceMaterial) {
         if (originalMaterial.userData && originalMaterial.userData.isOptimized) {
@@ -2073,15 +1757,6 @@
 
         const optimizedMaterial = originalMaterial.clone();
 
-<<<<<<< HEAD
-                        // Appliquer les propriétés d'émission de manière sécurisée
-                        const canSetEmissive = this._safelySetEmissive(emissiveMaterial, {
-                            color: this.emissiveConfig.color, intensity: this.emissiveConfig.intensity
-                        });
-
-                        // Gérer la texture originale pour l'émission si possible
-                        const originalMap = Array.isArray(originalMaterial) ? originalMaterial[0]?.map : originalMaterial?.map;
-=======
         if (originalMaterial.map) {
             optimizedMaterial.map = originalMaterial.map;
         }
@@ -2089,7 +1764,6 @@
         if (originalMaterial.color) {
             optimizedMaterial.color = originalMaterial.color.clone();
         }
->>>>>>> 3906f096
 
         if (originalMaterial.alphaMap) {
             optimizedMaterial.alphaMap = originalMaterial.alphaMap;
@@ -2113,26 +1787,10 @@
                 optimizedMaterial.normalMap = originalMaterial.normalMap;
             }
 
-<<<<<<< HEAD
-                    // console.log(`Matériau émissif appliqué à "${node.name}"`);
-                } else {
-                    // Appliquer le matériau standard comme avant
-                    if (Array.isArray(node.material)) {
-                        for (let i = 0; i < node.material.length; i++) {
-                            node.material[i] = material;
-                        }
-                    } else {
-                        node.material = material;
-                    }
-                }
-                // Préserver les couleurs de vertex si demandé et présentes
-                if (config.preserveVertexColors && node.geometry?.attributes?.color && material.vertexColors !== true) {
-=======
             if (originalMaterial.aoMap) {
                 optimizedMaterial.aoMap = originalMaterial.aoMap;
             }
         }
->>>>>>> 3906f096
 
         optimizedMaterial.userData = optimizedMaterial.userData || {};
         optimizedMaterial.userData.isOptimized = true;
@@ -2142,252 +1800,49 @@
         return optimizedMaterial;
     }
 
-<<<<<<< HEAD
-                    node.material = clonedMaterial;
-                } else if (config.mergeSimilarMaterials && originalMaterial) {
-                    // Option avancée: fusion intelligente de matériaux similaires
-                    const materialSignature = this._getMaterialSignature(originalMaterial);
-
-                    if (similarMaterials[materialSignature]) {
-                        // Si un matériau similaire a déjà été traité, le réutiliser
-                        node.material = similarMaterials[materialSignature];
-                        materialsMerged++;
-                    } else {
-                        // Si c'est le premier de ce type, l'utiliser comme référence
-                        // mais après optimisation
-                        const optimizedMaterial = this._optimizeMaterial(originalMaterial, material);
-
-                        // Appliquer les propriétés personnalisées si disponibles
-                        if (config.useCustomProperties && config.modelId) {
-                            const props = this.getMaterialProperties(config.modelId);
-                            this._applyMaterialProperties(optimizedMaterial, props);
-                        }
-
-                        node.material = optimizedMaterial;
-                        similarMaterials[materialSignature] = optimizedMaterial;
-                    }
-                } else {
-                    // Appliquer directement le matériau partagé
-                    node.material = material;
-                    materialsMerged++;
-                }
-
-                // Optimiser la géométrie si demandé
-                if (config.optimizeGeometry && node.geometry) {
-                    // Activer les UV2 pour l'aoMap si nécessaire
-                    if (!node.geometry.attributes.uv2 && node.geometry.attributes.uv) {
-                        node.geometry.setAttribute('uv2', node.geometry.attributes.uv);
-                    }
-
-                    // Optimisations supplémentaires pour la géométrie
-                    if (!node.geometry.boundingSphere) {
-                        node.geometry.computeBoundingSphere();
-                    }
-
-                    if (!node.geometry.boundingBox) {
-                        node.geometry.computeBoundingBox();
-                    }
-
-                    // Centrer les attributs de la géométrie pour améliorer les performances
-                    if (node.geometry.attributes.position && node.geometry.attributes.position.usage === StaticDrawUsage) {
-                        node.geometry.attributes.position.needsUpdate = true;
-                    }
-                }
-            }
-        });
-
-        // Mettre à jour les statistiques de fusion
-        this.stats.materialsMerged += materialsMerged;
-
-        if (materialsMerged > 0) {
-            // console.log(`Fusion de matériaux: ${materialsMerged} matériaux remplacés dans le modèle ${object.name || 'sans nom'}`);
-        }
-    }
-
-    /**
-     * Comparer deux matériaux pour déterminer s'ils sont similaires
-     * et pourraient être fusionnés
-     */
-    _areMaterialsSimilar(materialA, materialB) {
-        if (!materialA || !materialB) return false;
-
-        // Si les types sont différents, ils ne sont pas similaires
-        if (materialA.type !== materialB.type) return false;
-
-        // Vérifier les propriétés de base
-        const basicSimilarity = materialA.transparent === materialB.transparent && materialA.side === materialB.side && materialA.alphaTest === materialB.alphaTest;
-
-        if (!basicSimilarity) return false;
-
-        // Vérifier les textures principales
-        const texturesSimilarity = (!!materialA.map === !!materialB.map) && (!!materialA.normalMap === !!materialB.normalMap) && (!!materialA.alphaMap === !!materialB.alphaMap);
-
-        if (!texturesSimilarity) return false;
-
-        // Si les deux matériaux ont une carte de couleur, vérifier si les couleurs sont proches
+    _calculateMaterialSimilarity(materialA, materialB) {
+        if (!materialA || !materialB) return 0;
+
+        let score = 0;
+        let totalFactors = 0;
+
+        if (materialA.type === materialB.type) {
+            score += 0.3;
+        }
+        totalFactors += 0.3;
+
+        if (materialA.transparent === materialB.transparent) score += 0.1;
+        totalFactors += 0.1;
+
+        if (materialA.side === materialB.side) score += 0.05;
+        totalFactors += 0.05;
+
+        if (Math.abs(materialA.alphaTest - materialB.alphaTest) < 0.1) score += 0.05;
+        totalFactors += 0.05;
+
+        if ((!!materialA.map === !!materialB.map)) score += 0.1;
+        totalFactors += 0.1;
+
+        if ((!!materialA.normalMap === !!materialB.normalMap)) score += 0.05;
+        totalFactors += 0.05;
+
+        if ((!!materialA.alphaMap === !!materialB.alphaMap)) score += 0.1;
+        totalFactors += 0.1;
+
+        if (Math.abs(materialA.roughness - materialB.roughness) < 0.2) score += 0.1;
+        totalFactors += 0.1;
+
+        if (Math.abs(materialA.metalness - materialB.metalness) < 0.2) score += 0.1;
+        totalFactors += 0.1;
+
+        if (materialA.envMap && materialB.envMap && Math.abs(materialA.envMapIntensity - materialB.envMapIntensity) < 0.3) {
+            score += 0.1;
+        }
+        totalFactors += 0.1;
+
         if (materialA.color && materialB.color) {
             const colorDistance = Math.sqrt(Math.pow(materialA.color.r - materialB.color.r, 2) + Math.pow(materialA.color.g - materialB.color.g, 2) + Math.pow(materialA.color.b - materialB.color.b, 2));
 
-            // Seuil de distance de couleur
-            if (colorDistance > 0.2) return false;
-        }
-
-        // Vérifier également la similarité des propriétés personnalisées
-        const propertiesSimilarity = Math.abs(materialA.roughness - materialB.roughness) < 0.2 && Math.abs(materialA.metalness - materialB.metalness) < 0.2 && (!materialA.envMap || !materialB.envMap || Math.abs(materialA.envMapIntensity - materialB.envMapIntensity) < 0.3);
-
-        if (!propertiesSimilarity) return false;
-
-        // Si toutes les vérifications précédentes ont réussi
-        return true;
-    }
-
-    /**
-     * Générer une signature unique pour un matériau
-     * utilisée pour regrouper les matériaux similaires
-     */
-    _getMaterialSignature(material) {
-        if (!material) return 'null';
-
-        // Créer une signature basée sur les propriétés clés
-        const signature = {
-            type: material.type,
-            transparent: material.transparent,
-            side: material.side,
-            alphaTest: material.alphaTest,
-            hasMap: !!material.map,
-            hasNormalMap: !!material.normalMap,
-            hasAlphaMap: !!material.alphaMap,
-            hasAoMap: !!material.aoMap,
-            roughnessGroup: Math.floor(material.roughness * 10) / 10, // Arrondir à 0.1 près
-            metalnessGroup: Math.floor(material.metalness * 10) / 10, // Arrondir à 0.1 près
-            envMapIntensityGroup: material.envMap ? Math.floor(material.envMapIntensity * 5) / 5 : 'none', // Arrondir à 0.2 près
-            color: material.color ? `${material.color.r.toFixed(2)}_${material.color.g.toFixed(2)}_${material.color.b.toFixed(2)}` : 'none'
-        };
-
-        return JSON.stringify(signature);
-    }
-
-    /**
-     * Optimiser un matériau existant en le fusionnant avec le matériau de référence
-     */
-    _optimizeMaterial(originalMaterial, referenceMaterial) {
-        // Si le matériau original est déjà optimisé, le retourner
-        if (originalMaterial.userData && originalMaterial.userData.isOptimized) {
-            return originalMaterial;
-        }
-
-        // Si les matériaux sont très similaires, utiliser directement la référence
-        const similarity = this._calculateMaterialSimilarity(originalMaterial, referenceMaterial);
-        if (similarity > this.optimizationConfig.materialSimilarityThreshold) {
-            return referenceMaterial;
-        }
-
-        // Sinon, créer un nouveau matériau basé sur l'original mais avec des optimisations
-        const optimizedMaterial = originalMaterial.clone();
-
-        // Conserver les propriétés visuelles importantes
-        if (originalMaterial.map) {
-            optimizedMaterial.map = originalMaterial.map;
-        }
-
-        if (originalMaterial.color) {
-            optimizedMaterial.color = originalMaterial.color.clone();
-        }
-
-        if (originalMaterial.alphaMap) {
-            optimizedMaterial.alphaMap = originalMaterial.alphaMap;
-            optimizedMaterial.transparent = false;
-        }
-
-        // Conserver aussi les propriétés personnalisées de l'original
-        optimizedMaterial.roughness = originalMaterial.roughness;
-        optimizedMaterial.metalness = originalMaterial.metalness;
-        if (originalMaterial.envMap) {
-            optimizedMaterial.envMap = originalMaterial.envMap;
-            optimizedMaterial.envMapIntensity = originalMaterial.envMapIntensity;
-        }
-
-        // Désactiver les maps moins importantes pour le LOD bas
-        if (this.currentLOD === 'low') {
-            optimizedMaterial.normalMap = null;
-            optimizedMaterial.roughnessMap = null;
-            optimizedMaterial.metalnessMap = null;
-            optimizedMaterial.aoMap = null;
-        } else {
-            // Pour LOD moyen/élevé, garder les maps importantes
-            if (originalMaterial.normalMap) {
-                optimizedMaterial.normalMap = originalMaterial.normalMap;
-            }
-
-            if (originalMaterial.aoMap) {
-                optimizedMaterial.aoMap = originalMaterial.aoMap;
-            }
-        }
-
-        // Marquer comme optimisé
-        optimizedMaterial.userData = optimizedMaterial.userData || {};
-        optimizedMaterial.userData.isOptimized = true;
-        optimizedMaterial.userData.originalUuid = originalMaterial.uuid;
-
-        // Forcer la mise à jour
-        optimizedMaterial.needsUpdate = true;
-
-        return optimizedMaterial;
-    }
-
-    /**
-     * Calculer un score de similarité entre deux matériaux (0-1)
-     */
-=======
->>>>>>> 3906f096
-    _calculateMaterialSimilarity(materialA, materialB) {
-        if (!materialA || !materialB) return 0;
-
-        let score = 0;
-        let totalFactors = 0;
-
-        if (materialA.type === materialB.type) {
-            score += 0.3;
-        }
-        totalFactors += 0.3;
-
-        if (materialA.transparent === materialB.transparent) score += 0.1;
-        totalFactors += 0.1;
-
-        if (materialA.side === materialB.side) score += 0.05;
-        totalFactors += 0.05;
-
-        if (Math.abs(materialA.alphaTest - materialB.alphaTest) < 0.1) score += 0.05;
-        totalFactors += 0.05;
-
-        if ((!!materialA.map === !!materialB.map)) score += 0.1;
-        totalFactors += 0.1;
-
-        if ((!!materialA.normalMap === !!materialB.normalMap)) score += 0.05;
-        totalFactors += 0.05;
-
-        if ((!!materialA.alphaMap === !!materialB.alphaMap)) score += 0.1;
-        totalFactors += 0.1;
-
-        if (Math.abs(materialA.roughness - materialB.roughness) < 0.2) score += 0.1;
-        totalFactors += 0.1;
-
-        if (Math.abs(materialA.metalness - materialB.metalness) < 0.2) score += 0.1;
-        totalFactors += 0.1;
-
-        if (materialA.envMap && materialB.envMap && Math.abs(materialA.envMapIntensity - materialB.envMapIntensity) < 0.3) {
-            score += 0.1;
-        }
-        totalFactors += 0.1;
-
-        if (materialA.color && materialB.color) {
-            const colorDistance = Math.sqrt(Math.pow(materialA.color.r - materialB.color.r, 2) + Math.pow(materialA.color.g - materialB.color.g, 2) + Math.pow(materialA.color.b - materialB.color.b, 2));
-
-<<<<<<< HEAD
-            // Convertir la distance en score (0-0.25)
-            // Plus la distance est petite, plus le score est élevé
-=======
->>>>>>> 3906f096
             const colorScore = Math.max(0, 0.25 - colorDistance);
             score += colorScore;
             totalFactors += 0.25;
@@ -2428,15 +1883,8 @@
             }
         }
 
-<<<<<<< HEAD
-        // Ajouter le niveau de LOD actuel aux options
-        const optionsWithLOD = {
-            ...options, lod: options.lod || this.determineLODForObject(modelObject), modelId: modelId // Ajouter l'ID du modèle pour accéder aux propriétés personnalisées
-        };
-=======
         const memoryUsageMB = this.stats.memoryUsage;
         const memoryBudget = this.optimizationConfig.memoryBudget;
->>>>>>> 3906f096
 
         if (memoryUsageMB > memoryBudget * 0.9) {
             this.setGlobalLOD('low');
@@ -2451,16 +1899,7 @@
             return;
         }
 
-<<<<<<< HEAD
-        // Parcourir tous les matériaux du modèle
-        modelObject.traverse((node) => {
-            if (node.isMesh && node.material) {
-                const materials = Array.isArray(node.material) ? node.material : [node.material];
-// Vérifier si ce mesh doit avoir une émission basée sur son nom
-                const shouldBeEmissive = this.emissiveObjectNames.some(name => node.name.includes(name) || (node.parent && node.parent.name.includes(name)));
-=======
         if (this.currentLOD === lodLevel) return;
->>>>>>> 3906f096
 
         const oldLOD = this.currentLOD;
         this.currentLOD = lodLevel;
@@ -2472,45 +1911,6 @@
         Object.entries(this.materialPool).forEach(([key, material]) => {
             if (!material || !material.userData) return;
 
-<<<<<<< HEAD
-                    if (Array.isArray(node.material)) {
-                        for (let i = 0; i < node.material.length; i++) {
-                            node.material[i] = emissiveMaterial;
-                        }
-                    } else {
-                        node.material = emissiveMaterial;
-                    }
-                } else {
-                    // Appliquer le matériau standard comme avant
-                    if (Array.isArray(node.material)) {
-                        for (let i = 0; i < node.material.length; i++) {
-                            node.material[i] = material;
-                        }
-                    } else {
-                        node.material = material;
-                    }
-                }
-                // Remplacer tous les matériaux par notre matériau partagé
-                if (Array.isArray(node.material)) {
-                    for (let i = 0; i < node.material.length; i++) {
-                        // Préserver les matériaux spéciaux si nécessaire
-                        if (options.preserveSpecialMaterials && (node.material[i].userData.isSpecial || node.material[i].name?.includes('Special'))) {
-                            continue;
-                        }
-                        node.material[i] = material;
-                    }
-                } else {
-                    // Préserver les matériaux spéciaux si nécessaire
-                    if (!(options.preserveSpecialMaterials && (node.material.userData.isSpecial || node.material.name?.includes('Special')))) {
-                        node.material = material;
-                    }
-                }
-
-                // Activer les UV2 pour l'aoMap si nécessaire
-                if (node.geometry && !node.geometry.attributes.uv2 && node.geometry.attributes.uv) {
-                    node.geometry.setAttribute('uv2', node.geometry.attributes.uv);
-                }
-=======
             const [modelId, optionsStr] = key.split('_');
             if (!modelId) return;
 
@@ -2520,7 +1920,6 @@
             } catch (e) {
                 console.warn(`Impossible de parser les options pour ${key}`);
                 return;
->>>>>>> 3906f096
             }
 
             if (options.lod !== this.currentLOD) {
@@ -2722,113 +2121,6 @@
         console.log("======================================");
     }
 
-<<<<<<< HEAD
-    /**
-     * Analyser les performances et suggérer des optimisations
-     */
-    analyzePerfAndSuggestOptimizations() {
-        // console.log("===== ANALYSE DE PERFORMANCE =====");
-
-        // Analyse des matériaux
-        const materialCount = Object.keys(this.materialPool).length;
-        const textureCount = Object.keys(this.loadedTextures).length;
-        const avgTexturesPerMaterial = textureCount / Math.max(1, materialCount);
-
-        // console.log(`Ratio textures/matériaux: ${avgTexturesPerMaterial.toFixed(2)}`);
-
-        // Suggestions basées sur l'analyse
-        const suggestions = [];
-
-        if (avgTexturesPerMaterial > 3) {
-            suggestions.push("Réduire le nombre de textures par matériau pour les objets distants");
-        }
-
-        if (this.stats.memoryUsage > this.optimizationConfig.memoryBudget * 0.8) {
-            suggestions.push("Réduire la résolution des textures ou passer à un LOD plus bas");
-        }
-
-        // Identifier les modèles qui pourraient bénéficier d'une fusion
-        const mergeCandidates = Object.entries(this.instanceTracker)
-            .filter(([_, data]) => data.count > this.optimizationConfig.mergeThreshold)
-            .map(([modelId, data]) => ({modelId, count: data.count}))
-            .sort((a, b) => b.count - a.count)
-            .slice(0, 5);
-
-        if (mergeCandidates.length > 0) {
-            // console.log("Modèles candidats pour la fusion:");
-            mergeCandidates.forEach(({modelId, count}) => {
-                // console.log(`- ${modelId}: ${count} instances`);
-            });
-
-            if (mergeCandidates[0].count > this.optimizationConfig.mergeThreshold * 2) {
-                suggestions.push(`Fusionner les instances de ${mergeCandidates[0].modelId} pour réduire les draw calls`);
-            }
-        }
-
-        // Analyser l'utilisation des matériaux similaires
-        const totalMaterialsCount = Object.values(this.instanceTracker)
-            .reduce((sum, tracker) => sum + tracker.count, 0);
-
-        const mergeRatio = this.stats.materialsMerged / Math.max(1, totalMaterialsCount);
-
-        if (mergeRatio < 0.3 && totalMaterialsCount > 20) {
-            suggestions.push("Utiliser mergeSimilarMaterials() pour réduire les doublons de matériaux");
-        }
-
-        // Analyse des propriétés des matériaux
-        const materialProperties = Object.entries(this.materialProperties);
-        if (materialProperties.length > 0) {
-            // console.log("\nAnalyse des propriétés des matériaux:");
-
-            // Vérifier les propriétés extrêmes
-            const extremeRoughness = materialProperties.filter(([_, props]) => props.roughness < 0.2 || props.roughness > 0.9);
-            if (extremeRoughness.length > 0) {
-                // console.log("Matériaux avec roughness extrême:");
-                extremeRoughness.forEach(([id, props]) => {
-                    // console.log(`- ${id}: roughness=${props.roughness}`);
-                });
-            }
-
-            const highMetalness = materialProperties.filter(([_, props]) => props.metalness > 0.5);
-            if (highMetalness.length > 0) {
-                // console.log("Matériaux très métalliques:");
-                highMetalness.forEach(([id, props]) => {
-                    // console.log(`- ${id}: metalness=${props.metalness}`);
-                });
-            }
-
-            const highEnvMap = materialProperties.filter(([_, props]) => props.envMapIntensity > 0.8);
-            if (highEnvMap.length > 0) {
-                // console.log("Matériaux très réfléchissants:");
-                highEnvMap.forEach(([id, props]) => {
-                    // console.log(`- ${id}: envMapIntensity=${props.envMapIntensity}`);
-                });
-
-                suggestions.push("Réduire l'intensité de l'environnement pour les matériaux très réfléchissants en cas de problèmes de performance");
-            }
-        }
-
-        // console.log("\nSuggestions d'optimisation:");
-        if (suggestions.length > 0) {
-            suggestions.forEach((suggestion, index) => {
-                // console.log(`${index + 1}. ${suggestion}`);
-            });
-        } else {
-            // console.log("Aucune optimisation majeure nécessaire pour le moment");
-        }
-
-        // console.log("===================================");
-
-        return {
-            stats: {
-                materialCount,
-                textureCount,
-                avgTexturesPerMaterial,
-                memoryUsage: this.stats.memoryUsage,
-                materialsMerged: this.stats.materialsMerged,
-                instancesMerged: this.stats.instancesMerged
-            }, mergeCandidates, suggestions
-=======
     // Méthodes de gestion des presets
     createMaterialPreset(presetName, properties) {
         if (!this.materialPresets) {
@@ -2837,7 +2129,6 @@
 
         this.materialPresets[presetName] = {
             ...this.defaultMaterialProperties, ...properties
->>>>>>> 3906f096
         };
 
         console.log(`Preset de matériau '${presetName}' créé avec propriétés:`, properties);
@@ -2858,165 +2149,6 @@
             this.materialPresets = {};
         }
 
-<<<<<<< HEAD
-        // Éviter les mises à jour inutiles
-        if (this.currentLOD === lodLevel) return;
-
-        const oldLOD = this.currentLOD;
-        this.currentLOD = lodLevel;
-
-        // console.log(`Changement de LOD global: ${oldLOD} -> ${lodLevel}`);
-
-        // Mettre à jour tous les matériaux actifs
-        // Note: ceci est coûteux, donc on ne le fait que lorsque nécessaire
-        this.refreshMaterialsWithCurrentLOD();
-    }
-
-    /**
-     * Rafraîchir tous les matériaux avec le LOD actuel
-     */
-    refreshMaterialsWithCurrentLOD() {
-        // Cette opération peut être coûteuse, donc on la limite aux cas nécessaires
-        // console.log(`Rafraîchissement des matériaux avec LOD: ${this.currentLOD}`);
-
-        // Pour chaque matériau dans le pool, vérifier s'il doit être mis à jour
-        Object.entries(this.materialPool).forEach(([key, material]) => {
-            if (!material || !material.userData) return;
-
-            // Extraire l'ID du modèle et les options actuelles
-            const [modelId, optionsStr] = key.split('_');
-            if (!modelId) return;
-
-            let options = {};
-            try {
-                if (optionsStr) options = JSON.parse(optionsStr);
-            } catch (e) {
-                console.warn(`Impossible de parser les options pour ${key}`);
-                return;
-            }
-
-            // Si le LOD actuel est différent de celui du matériau, mettre à jour
-            if (options.lod !== this.currentLOD) {
-                // Créer de nouvelles options avec le LOD actuel
-                const newOptions = {...options, lod: this.currentLOD};
-
-                // Précharger les textures avec le nouveau LOD
-                this.preloadTexturesForModel(modelId)
-                    .then(textures => {
-                        if (textures) {
-                            // Récupérer les propriétés personnalisées
-                            const materialProps = this.getMaterialProperties(modelId);
-
-                            // Appliquer les textures au matériau existant avec les propriétés
-                            this._applyTexturesToMaterial(material, textures, {
-                                ...newOptions, ...materialProps, modelId: modelId
-                            });
-
-                            // console.log(`Matériau ${modelId} mis à jour avec LOD ${this.currentLOD}`);
-                        }
-                    })
-                    .catch(error => {
-                        console.error(`Erreur lors de la mise à jour du matériau ${modelId}:`, error);
-                    });
-            }
-        });
-    }
-
-    /**
-     * Fusion de modèles similaires pour optimiser le rendu
-     * Cette méthode avancée permet de fusionner des instances proches pour réduire les draw calls
-     */
-    mergeModelInstances(modelId, options = {}) {
-        const instances = this.instanceTracker[modelId];
-        if (!instances || instances.count < 2) return null;
-
-        // Configuration par défaut
-        const config = {
-            maxDistance: this.optimizationConfig.instanceMergeDistance, maxMergedInstances: 10,  // Nombre maximum d'instances à fusionner ensemble
-            preserveOriginals: false, // Conserver les originaux après fusion
-            ...options
-        };
-
-        // console.log(`Tentative de fusion de ${instances.count} instances de ${modelId}`);
-
-        // Collecter toutes les instances visibles et suffisamment proches
-        const scene = window.scene || null;
-        if (!scene) {
-            console.warn("Impossible de fusionner sans accès à la scène");
-            return null;
-        }
-
-        // Trouver toutes les instances dans la scène
-        const instanceObjects = [];
-        scene.traverse((node) => {
-            if (node.name?.includes(modelId) && node.visible) {
-                instanceObjects.push(node);
-            }
-        });
-
-        if (instanceObjects.length < 2) {
-            // console.log(`Pas assez d'instances visibles de ${modelId} pour fusion`);
-            return null;
-        }
-
-        // Regrouper les instances par proximité
-        const groups = this.groupInstancesByDistance(instanceObjects, config.maxDistance);
-
-        // Fusionner chaque groupe
-        const mergedGroups = [];
-        for (const group of groups) {
-            if (group.length >= 2 && group.length <= config.maxMergedInstances) {
-                const mergedModel = this.createMergedModel(group, modelId);
-                if (mergedModel) {
-                    // Ajouter à la scène
-                    scene.add(mergedModel);
-                    mergedGroups.push(mergedModel);
-
-                    // Supprimer les originaux si nécessaire
-                    if (!config.preserveOriginals) {
-                        group.forEach(obj => {
-                            scene.remove(obj);
-                            obj.traverse(node => {
-                                if (node.geometry) node.geometry.dispose();
-                                if (node.material) {
-                                    const materials = Array.isArray(node.material) ? node.material : [node.material];
-                                    materials.forEach(mat => {
-                                        if (!this.materialPool[mat.uuid]) { // Ne pas disposer des matériaux partagés
-                                            mat.dispose();
-                                        }
-                                    });
-                                }
-                            });
-                        });
-                    }
-                }
-            }
-        }
-
-        // console.log(`${mergedGroups.length} groupes de ${modelId} fusionnés avec succès`);
-        return mergedGroups;
-    }
-
-    /**
-     * Regrouper les instances par distance
-     */
-    groupInstancesByDistance(objects, maxDistance) {
-        const groups = [];
-        const processed = new Set();
-
-        for (const obj of objects) {
-            if (processed.has(obj.uuid)) continue;
-
-            const group = [obj];
-            processed.add(obj.uuid);
-
-            for (const other of objects) {
-                if (other !== obj && !processed.has(other.uuid) && obj.position.distanceTo(other.position) <= maxDistance) {
-                    group.push(other);
-                    processed.add(other.uuid);
-                }
-            }
-=======
         return this.materialPresets;
     }
 
@@ -3027,7 +2159,6 @@
         }
 
         const results = {};
->>>>>>> 3906f096
 
         Object.entries(materialUpdates).forEach(([modelId, properties]) => {
             results[modelId] = this.updateMaterialProperties(modelId, properties);
@@ -3037,16 +2168,6 @@
         return results;
     }
 
-<<<<<<< HEAD
-    /**
-     * Créer un modèle fusionné à partir d'un groupe d'instances
-     */
-    createMergedModel(instances, modelId) {
-        if (!instances || instances.length === 0) return null;
-
-        const mergedGroup = new Group();
-        mergedGroup.name = `Merged_${modelId}_${instances.length}`;
-=======
     resetMaterialProperties(modelId) {
         if (this.materialProperties[modelId]) {
             delete this.materialProperties[modelId];
@@ -3188,7 +2309,6 @@
                 }
             }
         }
->>>>>>> 3906f096
 
         for (const suffix of suffixes) {
             if (baseId.endsWith(suffix)) {
@@ -3211,19 +2331,10 @@
         return null;
     }
 
-<<<<<<< HEAD
-                    // Créer une entrée pour ce type de matériau s'il n'existe pas
-                    if (!meshes[materialId]) {
-                        meshes[materialId] = {
-                            material: node.material, geometries: []
-                        };
-                    }
-=======
     // Générer la liste des assets nécessaires au format attendu par l'AssetManager
     generateTextureAssetList() {
         const assetSet = new Set();
         const assets = [];
->>>>>>> 3906f096
 
         for (const [modelId, modelTextures] of Object.entries(this.texturePaths)) {
             for (const [textureType, texturePath] of Object.entries(modelTextures)) {
@@ -3269,11 +2380,6 @@
         for (let i = 0; i < modelsToPreload.length; i += config.maxConcurrent) {
             const batch = modelsToPreload.slice(i, i + config.maxConcurrent);
 
-<<<<<<< HEAD
-            // Obtenir un matériau optimisé
-            const mergedMaterial = this.getMaterial(modelId, {
-                useGroupMaterial: true, lod: this.determineLODForObject(instances[0])
-=======
             const batchPromises = batch.flatMap(modelId => {
                 return lodsToLoad.map(lod => {
                     return Promise.race([this.preloadTexturesForModel(modelId).then(() => {
@@ -3285,7 +2391,6 @@
                         console.warn(`Échec lors du préchargement de ${modelId}:`, err);
                     });
                 });
->>>>>>> 3906f096
             });
 
             await Promise.allSettled(batchPromises);
@@ -3500,25 +2605,7 @@
             }
         }
 
-<<<<<<< HEAD
-        // Mappings spécifiques pour certains modèles
-        const specialMappings = {
-            'ObstacleTree': 'TrunkLarge', 'Obstacle2Tree': 'TrunkThin'
-        };
-
-        if (specialMappings[modelId]) {
-            return specialMappings[modelId];
-        }
-
-        // Si le résultat est différent de l'original et existe dans notre gestionnaire de textures
-        if (baseId !== modelId && this.hasTextures(baseId)) {
-            return baseId;
-        }
-
-        return null;
-=======
         return groups;
->>>>>>> 3906f096
     }
 
     /**
@@ -3579,26 +2666,6 @@
 
             const mergedGeometry = this.mergeBufferGeometries(geometries, false);
 
-<<<<<<< HEAD
-        // console.log("Démarrage du préchargement intelligent des textures...");
-
-        // Liste des modèles à précharger
-        const modelsToPreload = [...priorityModels, ...Object.keys(this.texturePaths)
-            .filter(id => !priorityModels.includes(id))
-            .sort((a, b) => {
-                // Prioriser les modèles les plus fréquemment utilisés
-                const countA = this.instanceTracker[a]?.count || 0;
-                const countB = this.instanceTracker[b]?.count || 0;
-                return countB - countA;
-            })];
-
-        // Précharger par lots pour éviter de surcharger le système
-        const totalTextures = modelsToPreload.length;
-        let loadedCount = 0;
-
-        // Niveaux de LOD à précharger
-        const lodsToLoad = config.preloadAllLODs ? ['high', 'medium', 'low'] : [this.currentLOD];
-=======
             const mergedMaterial = this.getMaterial(modelId, {
                 useGroupMaterial: true, lod: this.determineLODForObject(instances[0])
             });
@@ -3607,29 +2674,11 @@
             mergedMesh.name = `MergedMesh_${modelId}`;
             mergedMesh.castShadow = true;
             mergedMesh.receiveShadow = true;
->>>>>>> 3906f096
 
             mergedGroup.add(mergedMesh);
 
-<<<<<<< HEAD
-            // Préchargement par lot
-            const batchPromises = batch.flatMap(modelId => {
-                return lodsToLoad.map(lod => {
-                    // Créer une promesse avec timeout pour chaque modèle et LOD
-                    return Promise.race([this.preloadTexturesForModel(modelId).then(() => {
-                        loadedCount++;
-                        if (loadedCount % 10 === 0 || loadedCount === totalTextures) {
-                            // console.log(`Progrès: ${loadedCount}/${totalTextures} textures préchargées`);
-                        }
-                    }), new Promise((_, reject) => setTimeout(() => reject(new Error(`Timeout lors du chargement de ${modelId}`)), config.timeoutPerTexture))]).catch(err => {
-                        console.warn(`Échec lors du préchargement de ${modelId}:`, err);
-                    });
-                });
-            });
-=======
             geometries.forEach(geo => geo.dispose());
         });
->>>>>>> 3906f096
 
         this.stats.instancesMerged += instances.length;
 
@@ -3664,91 +2713,7 @@
             lastOptimization: null
         };
 
-<<<<<<< HEAD
-        // console.log("Ressources du TextureManager nettoyées");
-    }
-
-    /**
-     * Mettre à jour plusieurs propriétés de matériaux en même temps pour une liste de modèles
-     * @param {Object} materialUpdates - Objet avec les IDs de modèles comme clés et les propriétés à mettre à jour comme valeurs
-     * @returns {Object} - Résultat des mises à jour avec le nombre de matériaux mis à jour par modèle
-     */
-    batchUpdateMaterialProperties(materialUpdates) {
-        if (!materialUpdates || typeof materialUpdates !== 'object') {
-            console.error("batchUpdateMaterialProperties: l'argument doit être un objet");
-            return {};
-        }
-
-        const results = {};
-
-        Object.entries(materialUpdates).forEach(([modelId, properties]) => {
-            results[modelId] = this.updateMaterialProperties(modelId, properties);
-        });
-
-        // console.log(`Mise à jour par lot terminée pour ${Object.keys(materialUpdates).length} modèles`);
-        return results;
-    }
-
-    /**
-     * Réinitialiser les propriétés d'un matériau aux valeurs par défaut
-     * @param {string} modelId - Identifiant du modèle
-     * @returns {boolean} - true si la réinitialisation a réussi
-     */
-    resetMaterialProperties(modelId) {
-        // Supprimer les propriétés personnalisées
-        if (this.materialProperties[modelId]) {
-            delete this.materialProperties[modelId];
-        }
-
-        // Appliquer les propriétés par défaut
-        return this.updateMaterialProperties(modelId, this.defaultMaterialProperties);
-    }
-
-    /**
-     * Crée un nouveau preset de matériau qui peut être appliqué à différents modèles
-     * @param {string} presetName - Nom du preset
-     * @param {Object} properties - Propriétés du matériau pour ce preset
-     */
-    createMaterialPreset(presetName, properties) {
-        if (!this.materialPresets) {
-            this.materialPresets = {};
-        }
-
-        this.materialPresets[presetName] = {
-            ...this.defaultMaterialProperties, ...properties
-        };
-
-        // console.log(`Preset de matériau '${presetName}' créé avec propriétés:`, properties);
-        return this.materialPresets[presetName];
-    }
-
-    /**
-     * Applique un preset existant à un modèle
-     * @param {string} modelId - Identifiant du modèle
-     * @param {string} presetName - Nom du preset à appliquer
-     */
-    applyMaterialPreset(modelId, presetName) {
-        if (!this.materialPresets || !this.materialPresets[presetName]) {
-            console.error(`Le preset '${presetName}' n'existe pas`);
-            return false;
-        }
-
-        return this.updateMaterialProperties(modelId, this.materialPresets[presetName]);
-    }
-
-    /**
-     * Liste tous les presets disponibles
-     * @returns {Object} - Les presets disponibles
-     */
-    getMaterialPresets() {
-        if (!this.materialPresets) {
-            this.materialPresets = {};
-        }
-
-        return this.materialPresets;
-=======
         console.log("Ressources du TextureManager nettoyées");
->>>>>>> 3906f096
     }
 }
 
